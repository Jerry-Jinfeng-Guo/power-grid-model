--- conflicted
+++ resolved
@@ -137,7 +137,6 @@
 
 ## Batch Calculations
 
-<<<<<<< HEAD
 Usually, a single power-flow or state estimation calculation would not be enough to get insights in the grid. 
 Any form of multiple number of calculations can be carried out in power-grid-model using batch calculations. 
 Batches are not restricted to any particular types of calculations like timeseries or contingency analysis or their combination.
@@ -145,14 +144,6 @@
 The framework of creating the batches remains the same.
 The attributes of each component which can be updated over batches are mentioned in [Components](components.md).
 An example of batch calculation of timeseries and contingency analysis is given in [Power Flow Example](../examples/Power%20Flow%20Example.ipynb)
-=======
-TODO, add explanation on batch calculations:
-- when to use batch calculations
-- what are the batch options
-- how to use it
-- explain independent batches and caching topology
-- something else?
->>>>>>> a6812b3b
 
 The same method `calculate_power_flow` to calculate a number of scenarios in one go. 
 To do this, you need to supply a `update_data` argument. 
