# SPDX-FileCopyrightText: 2022 Contributors to the Power Grid Model project <dynamic.grid.calculation@alliander.com>
#
# SPDX-License-Identifier: MPL-2.0

name: Sonar Cloud

on:
  # run pipeline on push event of main or release branch
  push:
    branches:
      - main
      - 'release/**'

  # run pipeline on pull request
  pull_request:


jobs:
  sonar-cloud:
    if: (github.event_name == 'push') || (!startsWith(github.head_ref, 'release'))
    name: SonarCloud
    runs-on: ubuntu-latest
    env:
      BUILD_WRAPPER_OUT_DIR: build_wrapper_output_directory # Directory where build-wrapper output will be placed
      CMAKE_PREFIX_PATH: /home/linuxbrew/.linuxbrew
      LLVM_COV: llvm-cov-14
      CC: clang-14
      CXX: clang++-14
    steps:
      - uses: actions/checkout@v3
        with:
          fetch-depth: 0  # Shallow clones should be disabled for a better relevancy of analysis
      - name: Install packages
        run: |
          sudo apt-get update
          sudo apt-get install -y ninja-build lcov gcovr
      - name: Enable brew
        run: |
          echo "/home/linuxbrew/.linuxbrew/bin:/home/linuxbrew/.linuxbrew/sbin" >> $GITHUB_PATH
      - name: Install C++ dependencies
        run: |
<<<<<<< HEAD
          brew install boost eigen nlohmann-json doctest msgpack-cxx
      - name: Set up JDK 11
        uses: actions/setup-java@v3
        with:
          java-version: 11
          distribution: 'microsoft'
=======
          brew install boost eigen nlohmann-json doctest
>>>>>>> fd321e06
      - name: Set up Python
        uses: actions/setup-python@v4
        with:
          python-version: "3.10"
      - name: Install sonar-scanner and build-wrapper
        uses: SonarSource/sonarcloud-github-c-cpp@v2
        
      - name: Python test and coverage
        run: |
          pip install -e .[dev]
          pytest

      - name: Run build-wrapper for C++
        run: |
          cmake --preset ci-sonar
          VERBOSE=1 build-wrapper-linux-x86-64 --out-dir ${{ env.BUILD_WRAPPER_OUT_DIR }} cmake --build --preset ci-sonar

      - name: C++ test and coverage
        env:
          binaries: cpp_build/ci-sonar
        run: |
          cd cpp_build/ci-sonar
          ctest --test-dir . --output-on-failure
          PATH=${PATH}:${PWD}/../.. gcovr --gcov-executable llvm-gcov.sh --sonarqube ../../cpp_coverage.xml -r ../..
          cd ../..
          # remove branch hits count, since it does not make sense in heavy C++ templates
          sed -i -r "s/\s*branchesToCover\s*=\s*\"[0-9]+\"\s+coveredBranches\s*=\s*\"[0-9]+\"//g" cpp_coverage.xml

      - name: Run sonar-scanner
        # only run sonar server in push event or pull request event from own repo
        if: ${{ (github.event_name == 'push') || (github.event.pull_request.head.repo.owner.login == 'PowerGridModel') }} 
        env:
          GITHUB_TOKEN: ${{ secrets.GITHUB_TOKEN }}
          SONAR_TOKEN: ${{ secrets.SONAR_TOKEN }}
        run: |
          sonar-scanner --define sonar.cfamily.build-wrapper-output="${{ env.BUILD_WRAPPER_OUT_DIR }}"<|MERGE_RESOLUTION|>--- conflicted
+++ resolved
@@ -39,16 +39,7 @@
           echo "/home/linuxbrew/.linuxbrew/bin:/home/linuxbrew/.linuxbrew/sbin" >> $GITHUB_PATH
       - name: Install C++ dependencies
         run: |
-<<<<<<< HEAD
           brew install boost eigen nlohmann-json doctest msgpack-cxx
-      - name: Set up JDK 11
-        uses: actions/setup-java@v3
-        with:
-          java-version: 11
-          distribution: 'microsoft'
-=======
-          brew install boost eigen nlohmann-json doctest
->>>>>>> fd321e06
       - name: Set up Python
         uses: actions/setup-python@v4
         with:
