{
<<<<<<< HEAD
=======
  "version": "1.0",
  "type": "sym_output",
  "is_batch": true,
>>>>>>> aff3f929
  "attributes": {},
  "data": [
    {
      "node": [
        {
          "id": 1,
<<<<<<< HEAD
          "u": 9
        },
        {
          "id": 2,
          "u": 8
=======
          "u": 9.0
        },
        {
          "id": 2,
          "u": 8.0
>>>>>>> aff3f929
        }
      ]
    },
    {
      "node": [
        {
          "id": 1,
<<<<<<< HEAD
          "u": 8
        },
        {
          "id": 2,
          "u": 6
=======
          "u": 8.0
        },
        {
          "id": 2,
          "u": 6.0
>>>>>>> aff3f929
        }
      ]
    },
    {
      "node": [
        {
          "id": 1,
<<<<<<< HEAD
          "u": 7
        },
        {
          "id": 2,
          "u": 4
        }
      ]
    }
  ],
  "is_batch": true,
  "type": "sym_output",
  "version": "1.0"
=======
          "u": 7.0
        },
        {
          "id": 2,
          "u": 4.0
        }
      ]
    }
  ]
>>>>>>> aff3f929
}<|MERGE_RESOLUTION|>--- conflicted
+++ resolved
@@ -1,29 +1,18 @@
 {
-<<<<<<< HEAD
-=======
   "version": "1.0",
   "type": "sym_output",
   "is_batch": true,
->>>>>>> aff3f929
   "attributes": {},
   "data": [
     {
       "node": [
         {
           "id": 1,
-<<<<<<< HEAD
-          "u": 9
-        },
-        {
-          "id": 2,
-          "u": 8
-=======
           "u": 9.0
         },
         {
           "id": 2,
           "u": 8.0
->>>>>>> aff3f929
         }
       ]
     },
@@ -31,19 +20,11 @@
       "node": [
         {
           "id": 1,
-<<<<<<< HEAD
-          "u": 8
-        },
-        {
-          "id": 2,
-          "u": 6
-=======
           "u": 8.0
         },
         {
           "id": 2,
           "u": 6.0
->>>>>>> aff3f929
         }
       ]
     },
@@ -51,20 +32,6 @@
       "node": [
         {
           "id": 1,
-<<<<<<< HEAD
-          "u": 7
-        },
-        {
-          "id": 2,
-          "u": 4
-        }
-      ]
-    }
-  ],
-  "is_batch": true,
-  "type": "sym_output",
-  "version": "1.0"
-=======
           "u": 7.0
         },
         {
@@ -74,5 +41,4 @@
       ]
     }
   ]
->>>>>>> aff3f929
 }