--- conflicted
+++ resolved
@@ -1,10 +1,7 @@
 {
-<<<<<<< HEAD
-=======
   "version": "1.0",
   "type": "sym_output",
   "is_batch": true,
->>>>>>> aff3f929
   "attributes": {},
   "data": [
     {
@@ -15,11 +12,7 @@
         },
         {
           "id": 2,
-<<<<<<< HEAD
-          "u": 5
-=======
           "u": 5.0
->>>>>>> aff3f929
         }
       ]
     },
@@ -27,19 +20,11 @@
       "node": [
         {
           "id": 1,
-<<<<<<< HEAD
-          "u": 8
-        },
-        {
-          "id": 2,
-          "u": 6
-=======
           "u": 8.0
         },
         {
           "id": 2,
           "u": 6.0
->>>>>>> aff3f929
         }
       ]
     },
@@ -47,20 +32,6 @@
       "node": [
         {
           "id": 1,
-<<<<<<< HEAD
-          "u": 9
-        },
-        {
-          "id": 2,
-          "u": 8
-        }
-      ]
-    }
-  ],
-  "is_batch": true,
-  "type": "sym_output",
-  "version": "1.0"
-=======
           "u": 9.0
         },
         {
@@ -70,5 +41,4 @@
       ]
     }
   ]
->>>>>>> aff3f929
 }