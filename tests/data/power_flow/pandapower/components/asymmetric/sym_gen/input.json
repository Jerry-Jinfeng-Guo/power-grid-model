{
<<<<<<< HEAD
  "attributes": {},
  "data": {
    "line": [
      {
        "c0": 1e-06,
        "c1": 1e-06,
        "from_node": 1,
        "from_status": 1,
        "i_n": 1000,
        "id": 3,
        "r0": 0.25,
        "r1": 0.25,
        "tan0": 0,
        "tan1": 0,
        "to_node": 2,
        "to_status": 1,
        "x0": 0.2,
        "x1": 0.2
      }
    ],
    "node": [
      {
        "id": 1,
        "u_rated": 10500
      },
      {
        "id": 2,
        "u_rated": 10500
      }
    ],
    "source": [
      {
        "id": 4,
        "node": 1,
        "rx_ratio": 0.1,
        "sk": 1000000000000,
        "status": 1,
        "u_ref": 1,
        "z01_ratio": 1
=======
  "version": "1.0",
  "type": "input",
  "is_batch": false,
  "attributes": {},
  "data": {
    "node": [
      {
        "id": 1,
        "u_rated": 10500.0
      },
      {
        "id": 2,
        "u_rated": 10500.0
      }
    ],
    "line": [
      {
        "id": 3,
        "from_node": 1,
        "to_node": 2,
        "from_status": 1,
        "to_status": 1,
        "r1": 0.25,
        "x1": 0.2,
        "c1": 1e-06,
        "tan1": 0.0,
        "r0": 0.25,
        "x0": 0.2,
        "c0": 1e-06,
        "tan0": 0.0,
        "i_n": 1000.0
>>>>>>> aff3f929
      }
    ],
    "sym_gen": [
      {
        "id": 6,
        "node": 2,
<<<<<<< HEAD
        "p_specified": 10000,
        "q_specified": 2000,
        "status": 1,
        "type": 0
=======
        "status": 1,
        "type": 0,
        "p_specified": 10000.0,
        "q_specified": 2000.0
>>>>>>> aff3f929
      },
      {
        "id": 7,
        "node": 2,
<<<<<<< HEAD
        "p_specified": 10000,
        "q_specified": 2000,
        "status": 0,
        "type": 0
      }
    ]
  },
  "is_batch": false,
  "type": "input",
  "version": "1.0"
=======
        "status": 0,
        "type": 0,
        "p_specified": 10000.0,
        "q_specified": 2000.0
      }
    ],
    "source": [
      {
        "id": 4,
        "node": 1,
        "status": 1,
        "u_ref": 1.0,
        "sk": 1e+12,
        "rx_ratio": 0.1,
        "z01_ratio": 1.0
      }
    ]
  }
>>>>>>> aff3f929
}<|MERGE_RESOLUTION|>--- conflicted
+++ resolved
@@ -1,45 +1,4 @@
 {
-<<<<<<< HEAD
-  "attributes": {},
-  "data": {
-    "line": [
-      {
-        "c0": 1e-06,
-        "c1": 1e-06,
-        "from_node": 1,
-        "from_status": 1,
-        "i_n": 1000,
-        "id": 3,
-        "r0": 0.25,
-        "r1": 0.25,
-        "tan0": 0,
-        "tan1": 0,
-        "to_node": 2,
-        "to_status": 1,
-        "x0": 0.2,
-        "x1": 0.2
-      }
-    ],
-    "node": [
-      {
-        "id": 1,
-        "u_rated": 10500
-      },
-      {
-        "id": 2,
-        "u_rated": 10500
-      }
-    ],
-    "source": [
-      {
-        "id": 4,
-        "node": 1,
-        "rx_ratio": 0.1,
-        "sk": 1000000000000,
-        "status": 1,
-        "u_ref": 1,
-        "z01_ratio": 1
-=======
   "version": "1.0",
   "type": "input",
   "is_batch": false,
@@ -71,40 +30,20 @@
         "c0": 1e-06,
         "tan0": 0.0,
         "i_n": 1000.0
->>>>>>> aff3f929
       }
     ],
     "sym_gen": [
       {
         "id": 6,
         "node": 2,
-<<<<<<< HEAD
-        "p_specified": 10000,
-        "q_specified": 2000,
-        "status": 1,
-        "type": 0
-=======
         "status": 1,
         "type": 0,
         "p_specified": 10000.0,
         "q_specified": 2000.0
->>>>>>> aff3f929
       },
       {
         "id": 7,
         "node": 2,
-<<<<<<< HEAD
-        "p_specified": 10000,
-        "q_specified": 2000,
-        "status": 0,
-        "type": 0
-      }
-    ]
-  },
-  "is_batch": false,
-  "type": "input",
-  "version": "1.0"
-=======
         "status": 0,
         "type": 0,
         "p_specified": 10000.0,
@@ -123,5 +62,4 @@
       }
     ]
   }
->>>>>>> aff3f929
 }