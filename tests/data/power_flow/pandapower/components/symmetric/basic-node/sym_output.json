--- conflicted
+++ resolved
@@ -1,26 +1,12 @@
 {
-<<<<<<< HEAD
-=======
   "version": "1.0",
   "type": "sym_output",
   "is_batch": false,
->>>>>>> aff3f929
   "attributes": {},
   "data": {
     "node": [
       {
         "id": 1,
-<<<<<<< HEAD
-        "u": 10500,
-        "u_angle": 0,
-        "u_pu": 1
-      },
-      {
-        "id": 2,
-        "u": 0,
-        "u_angle": 0,
-        "u_pu": 0
-=======
         "u_pu": 1.0,
         "u": 10500.0,
         "u_angle": 0.0
@@ -30,24 +16,10 @@
         "u_pu": 0.0,
         "u": 0.0,
         "u_angle": 0.0
->>>>>>> aff3f929
       }
     ],
     "source": [
       {
-<<<<<<< HEAD
-        "i": 0,
-        "id": 4,
-        "p": 0,
-        "q": 0,
-        "s": 0
-      }
-    ]
-  },
-  "is_batch": false,
-  "type": "sym_output",
-  "version": "1.0"
-=======
         "id": 4,
         "p": -0.0,
         "q": -0.0,
@@ -56,5 +28,4 @@
       }
     ]
   }
->>>>>>> aff3f929
 }