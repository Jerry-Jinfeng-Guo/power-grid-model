--- conflicted
+++ resolved
@@ -1,54 +1,4 @@
 {
-<<<<<<< HEAD
-  "attributes": {},
-  "data": {
-    "line": [
-      {
-        "c0": 1e-06,
-        "c1": 1e-06,
-        "from_node": 1,
-        "from_status": 1,
-        "i_n": 1000,
-        "id": 3,
-        "r0": 0.25,
-        "r1": 0.25,
-        "tan0": 0,
-        "tan1": 0,
-        "to_node": 2,
-        "to_status": 1,
-        "x0": 0.2,
-        "x1": 0.2
-      },
-      {
-        "c0": 1e-05,
-        "c1": 1e-06,
-        "from_node": 2,
-        "from_status": 1,
-        "i_n": 1000,
-        "id": 6,
-        "r0": 0.25,
-        "r1": 0.25,
-        "tan0": 0,
-        "tan1": 0,
-        "to_node": 5,
-        "to_status": 1,
-        "x0": 0.2,
-        "x1": 0.2
-      }
-    ],
-    "node": [
-      {
-        "id": 1,
-        "u_rated": 10500
-      },
-      {
-        "id": 2,
-        "u_rated": 10500
-      },
-      {
-        "id": 5,
-        "u_rated": 10500
-=======
   "version": "1.0",
   "type": "input",
   "is_batch": false,
@@ -100,43 +50,21 @@
         "c0": 1e-05,
         "tan0": 0.0,
         "i_n": 1000.0
->>>>>>> aff3f929
       }
     ],
     "source": [
       {
         "id": 4,
         "node": 1,
-<<<<<<< HEAD
-        "rx_ratio": 0.1,
-        "sk": 10000000000,
-        "status": 1,
-        "u_ref": 1,
-        "z01_ratio": 1
-=======
         "status": 1,
         "u_ref": 1.0,
         "sk": 10000000000.0,
         "rx_ratio": 0.1,
         "z01_ratio": 1.0
->>>>>>> aff3f929
       },
       {
         "id": 7,
         "node": 5,
-<<<<<<< HEAD
-        "rx_ratio": 0.1,
-        "sk": 10000000000,
-        "status": 1,
-        "u_ref": 1,
-        "z01_ratio": 1
-      }
-    ]
-  },
-  "is_batch": false,
-  "type": "input",
-  "version": "1.0"
-=======
         "status": 1,
         "u_ref": 1.0,
         "sk": 10000000000.0,
@@ -145,5 +73,4 @@
       }
     ]
   }
->>>>>>> aff3f929
 }