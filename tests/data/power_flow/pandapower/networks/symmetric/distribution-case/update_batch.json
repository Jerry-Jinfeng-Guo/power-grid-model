--- conflicted
+++ resolved
@@ -1,10 +1,7 @@
 {
-<<<<<<< HEAD
-=======
   "version": "1.0",
   "type": "update",
   "is_batch": true,
->>>>>>> aff3f929
   "attributes": {},
   "data": [
     {
@@ -14,13 +11,6 @@
           "to_status": 0
         }
       ],
-<<<<<<< HEAD
-      "sym_power_sensor": [
-        {
-          "id": 32,
-          "p_measured": 105936.9431,
-          "power_sigma": 100,
-=======
       "sym_voltage_sensor": [
         {
           "id": 24,
@@ -68,153 +58,82 @@
           "id": 32,
           "power_sigma": 100.0,
           "p_measured": 105936.9431,
->>>>>>> aff3f929
           "q_measured": 36639.4089
         },
         {
           "id": 33,
-<<<<<<< HEAD
+          "power_sigma": 100.0,
           "p_measured": -105872.3446,
-          "power_sigma": 100,
-=======
-          "power_sigma": 100.0,
-          "p_measured": -105872.3446,
->>>>>>> aff3f929
           "q_measured": -36618.31556
         },
         {
           "id": 34,
-<<<<<<< HEAD
+          "power_sigma": 100.0,
           "p_measured": 182797.1614,
-          "power_sigma": 100,
-=======
-          "power_sigma": 100.0,
-          "p_measured": 182797.1614,
->>>>>>> aff3f929
           "q_measured": 70540.00026
         },
         {
           "id": 35,
-<<<<<<< HEAD
+          "power_sigma": 100.0,
           "p_measured": -182614.4985,
-          "power_sigma": 100,
-=======
-          "power_sigma": 100.0,
-          "p_measured": -182614.4985,
->>>>>>> aff3f929
           "q_measured": -70352.59282
         },
         {
           "id": 36,
-<<<<<<< HEAD
+          "power_sigma": 100.0,
           "p_measured": 65872.34459,
-          "power_sigma": 100,
-=======
-          "power_sigma": 100.0,
-          "p_measured": 65872.34459,
->>>>>>> aff3f929
           "q_measured": 21618.31556
         },
         {
           "id": 37,
-<<<<<<< HEAD
+          "power_sigma": 100.0,
           "p_measured": -65550.00004,
-          "power_sigma": 100,
-=======
-          "power_sigma": 100.0,
-          "p_measured": -65550.00004,
->>>>>>> aff3f929
           "q_measured": -21514.85752
         },
         {
           "id": 38,
-<<<<<<< HEAD
+          "power_sigma": 100.0,
           "p_measured": 132614.4985,
-          "power_sigma": 100,
-=======
-          "power_sigma": 100.0,
-          "p_measured": 132614.4985,
->>>>>>> aff3f929
           "q_measured": 50352.59282
         },
         {
           "id": 39,
-<<<<<<< HEAD
+          "power_sigma": 100.0,
           "p_measured": -130495.6073,
-          "power_sigma": 100,
-=======
-          "power_sigma": 100.0,
-          "p_measured": -130495.6073,
->>>>>>> aff3f929
           "q_measured": -49639.64825
         },
         {
           "id": 40,
-<<<<<<< HEAD
+          "power_sigma": 100.0,
           "p_measured": 3.65,
-          "power_sigma": 100,
-=======
-          "power_sigma": 100.0,
-          "p_measured": 3.65,
->>>>>>> aff3f929
           "q_measured": -25.14247914
         },
         {
           "id": 41,
-<<<<<<< HEAD
+          "power_sigma": 100.0,
           "p_measured": 1.35,
-          "power_sigma": 100,
-=======
-          "power_sigma": 100.0,
-          "p_measured": 1.35,
->>>>>>> aff3f929
           "q_measured": -7.994
         },
         {
           "id": 42,
-<<<<<<< HEAD
+          "power_sigma": 100.0,
           "p_measured": 60495.60729,
-          "power_sigma": 100,
-=======
-          "power_sigma": 100.0,
-          "p_measured": 60495.60729,
->>>>>>> aff3f929
           "q_measured": 19639.64825
         },
         {
           "id": 43,
-<<<<<<< HEAD
+          "power_sigma": 100.0,
           "p_measured": -55425.12038,
-          "power_sigma": 100,
-=======
-          "power_sigma": 100.0,
-          "p_measured": -55425.12038,
->>>>>>> aff3f929
           "q_measured": -18368.78947
         },
         {
           "id": 44,
-<<<<<<< HEAD
+          "power_sigma": 100.0,
           "p_measured": 55425.12038,
-          "power_sigma": 100,
-=======
-          "power_sigma": 100.0,
-          "p_measured": 55425.12038,
->>>>>>> aff3f929
           "q_measured": 18368.78947
         },
         {
           "id": 45,
-<<<<<<< HEAD
-          "p_measured": -50250,
-          "power_sigma": 100,
-          "q_measured": -15800
-        },
-        {
-          "id": 46,
-          "p_measured": 144876.3773,
-          "power_sigma": 100,
-=======
           "power_sigma": 100.0,
           "p_measured": -50250.0,
           "q_measured": -15800.0
@@ -223,39 +142,22 @@
           "id": 46,
           "power_sigma": 100.0,
           "p_measured": 144876.3773,
->>>>>>> aff3f929
           "q_measured": 59765.58305
         },
         {
           "id": 47,
-<<<<<<< HEAD
+          "power_sigma": 100.0,
           "p_measured": -144367.0523,
-          "power_sigma": 100,
-=======
-          "power_sigma": 100.0,
-          "p_measured": -144367.0523,
->>>>>>> aff3f929
           "q_measured": -53589.70458
         },
         {
           "id": 48,
-<<<<<<< HEAD
+          "power_sigma": 100.0,
           "p_measured": 144876.3773,
-          "power_sigma": 100,
-=======
-          "power_sigma": 100.0,
-          "p_measured": 144876.3773,
->>>>>>> aff3f929
           "q_measured": 59765.58305
         },
         {
           "id": 49,
-<<<<<<< HEAD
-          "p_measured": -144367.0523,
-          "power_sigma": 100,
-          "q_measured": -53589.70458
-        }
-=======
           "power_sigma": 100.0,
           "p_measured": -144367.0523,
           "q_measured": -53589.70458
@@ -268,122 +170,58 @@
           "id": 13,
           "to_status": 1
         }
->>>>>>> aff3f929
       ],
       "sym_voltage_sensor": [
         {
           "id": 24,
-<<<<<<< HEAD
-          "u_measured": 14323.72668,
-          "u_sigma": 100
+          "u_sigma": 100.0,
+          "u_measured": 14601.09728
         },
         {
           "id": 25,
-          "u_measured": 284.4579757,
-          "u_sigma": 100
+          "u_sigma": 100.0,
+          "u_measured": 290.0765975
         },
         {
           "id": 26,
-          "u_measured": 284.2855329,
-          "u_sigma": 100
+          "u_sigma": 100.0,
+          "u_measured": 289.8337019
         },
         {
           "id": 27,
-          "u_measured": 284.1126605,
-          "u_sigma": 100
+          "u_sigma": 100.0,
+          "u_measured": 289.8344423
         },
         {
           "id": 28,
-          "u_measured": 282.8973372,
-          "u_sigma": 100
+          "u_sigma": 100.0,
+          "u_measured": 287.5132293
         },
         {
           "id": 29,
-          "u_measured": 279.6383203,
-          "u_sigma": 100
+          "u_sigma": 100.0,
+          "u_measured": 287.1625661
         },
         {
           "id": 30,
-          "u_measured": 256.6848254,
-          "u_sigma": 100
+          "u_sigma": 100.0,
+          "u_measured": 283.683642
         },
         {
           "id": 31,
-          "u_measured": 231.5406048,
-          "u_sigma": 100
-        }
-      ]
-    },
-    {
-      "line": [
-        {
-          "id": 13,
-          "to_status": 1
-=======
-          "u_sigma": 100.0,
-          "u_measured": 14601.09728
-        },
-        {
-          "id": 25,
-          "u_sigma": 100.0,
-          "u_measured": 290.0765975
-        },
-        {
-          "id": 26,
-          "u_sigma": 100.0,
-          "u_measured": 289.8337019
-        },
-        {
-          "id": 27,
-          "u_sigma": 100.0,
-          "u_measured": 289.8344423
-        },
-        {
-          "id": 28,
-          "u_sigma": 100.0,
-          "u_measured": 287.5132293
-        },
-        {
-          "id": 29,
-          "u_sigma": 100.0,
-          "u_measured": 287.1625661
-        },
-        {
-          "id": 30,
-          "u_sigma": 100.0,
-          "u_measured": 283.683642
-        },
-        {
-          "id": 31,
           "u_sigma": 100.0,
           "u_measured": 261.4192541
->>>>>>> aff3f929
         }
       ],
       "sym_power_sensor": [
         {
           "id": 32,
-<<<<<<< HEAD
+          "power_sigma": 100.0,
           "p_measured": 151267.6434,
-          "power_sigma": 100,
-=======
-          "power_sigma": 100.0,
-          "p_measured": 151267.6434,
->>>>>>> aff3f929
           "q_measured": 55375.03728
         },
         {
           "id": 33,
-<<<<<<< HEAD
-          "p_measured": -151139.3581,
-          "power_sigma": 100,
-          "q_measured": -55333.124280000004
-        },
-        {
-          "id": 34,
-          "p_measured": 131116.58,
-          "power_sigma": 100,
-=======
           "power_sigma": 100.0,
           "p_measured": -151139.3581,
           "q_measured": -55333.12428
@@ -392,32 +230,16 @@
           "id": 34,
           "power_sigma": 100.0,
           "p_measured": 131116.58,
->>>>>>> aff3f929
           "q_measured": 50050.50606
         },
         {
           "id": 35,
-<<<<<<< HEAD
+          "power_sigma": 100.0,
           "p_measured": -131026.4588,
-          "power_sigma": 100,
-=======
-          "power_sigma": 100.0,
-          "p_measured": -131026.4588,
->>>>>>> aff3f929
           "q_measured": -49958.04408
         },
         {
           "id": 36,
-<<<<<<< HEAD
-          "p_measured": 111139.3581,
-          "power_sigma": 100,
-          "q_measured": 40333.124280000004
-        },
-        {
-          "id": 37,
-          "p_measured": -110237.4363,
-          "power_sigma": 100,
-=======
           "power_sigma": 100.0,
           "p_measured": 111139.3581,
           "q_measured": 40333.12428
@@ -426,98 +248,52 @@
           "id": 37,
           "power_sigma": 100.0,
           "p_measured": -110237.4363,
->>>>>>> aff3f929
           "q_measured": -40043.6036
         },
         {
           "id": 38,
-<<<<<<< HEAD
+          "power_sigma": 100.0,
           "p_measured": 81026.45879,
-          "power_sigma": 100,
-=======
-          "power_sigma": 100.0,
-          "p_measured": 81026.45879,
->>>>>>> aff3f929
           "q_measured": 29958.04408
         },
         {
           "id": 39,
-<<<<<<< HEAD
+          "power_sigma": 100.0,
           "p_measured": -80271.33339,
-          "power_sigma": 100,
-=======
-          "power_sigma": 100.0,
-          "p_measured": -80271.33339,
->>>>>>> aff3f929
           "q_measured": -29703.96659
         },
         {
           "id": 40,
-<<<<<<< HEAD
+          "power_sigma": 100.0,
           "p_measured": 44687.43633,
-          "power_sigma": 100,
-=======
-          "power_sigma": 100.0,
-          "p_measured": 44687.43633,
->>>>>>> aff3f929
           "q_measured": 18503.6036
         },
         {
           "id": 41,
-<<<<<<< HEAD
+          "power_sigma": 100.0,
           "p_measured": -44163.78699,
-          "power_sigma": 100,
-=======
-          "power_sigma": 100.0,
-          "p_measured": -44163.78699,
->>>>>>> aff3f929
           "q_measured": -18108.89488
         },
         {
           "id": 42,
-<<<<<<< HEAD
+          "power_sigma": 100.0,
           "p_measured": 10271.33339,
-          "power_sigma": 100,
-=======
-          "power_sigma": 100.0,
-          "p_measured": 10271.33339,
->>>>>>> aff3f929
           "q_measured": -296.0334116
         },
         {
           "id": 43,
-<<<<<<< HEAD
+          "power_sigma": 100.0,
           "p_measured": -10145.85937,
-          "power_sigma": 100,
-=======
-          "power_sigma": 100.0,
-          "p_measured": -10145.85937,
->>>>>>> aff3f929
           "q_measured": 302.4477326
         },
         {
           "id": 44,
-<<<<<<< HEAD
+          "power_sigma": 100.0,
           "p_measured": 54309.64636,
-          "power_sigma": 100,
-=======
-          "power_sigma": 100.0,
-          "p_measured": 54309.64636,
->>>>>>> aff3f929
           "q_measured": 17806.44715
         },
         {
           "id": 45,
-<<<<<<< HEAD
-          "p_measured": -50250,
-          "power_sigma": 100,
-          "q_measured": -15800
-        },
-        {
-          "id": 46,
-          "p_measured": 141721.5531,
-          "power_sigma": 100,
-=======
           "power_sigma": 100.0,
           "p_measured": -50250.0,
           "q_measured": -15800.0
@@ -526,87 +302,22 @@
           "id": 46,
           "power_sigma": 100.0,
           "p_measured": 141721.5531,
->>>>>>> aff3f929
           "q_measured": 58778.3146
         },
         {
           "id": 47,
-<<<<<<< HEAD
+          "power_sigma": 100.0,
           "p_measured": -141192.1117,
-          "power_sigma": 100,
-=======
-          "power_sigma": 100.0,
-          "p_measured": -141192.1117,
->>>>>>> aff3f929
           "q_measured": -52712.77167
         },
         {
           "id": 48,
-<<<<<<< HEAD
+          "power_sigma": 100.0,
           "p_measured": 141721.5531,
-          "power_sigma": 100,
-=======
-          "power_sigma": 100.0,
-          "p_measured": 141721.5531,
->>>>>>> aff3f929
           "q_measured": 58778.3146
         },
         {
           "id": 49,
-<<<<<<< HEAD
-          "p_measured": -141192.1117,
-          "power_sigma": 100,
-          "q_measured": -52712.77167
-        }
-      ],
-      "sym_voltage_sensor": [
-        {
-          "id": 24,
-          "u_measured": 14601.09728,
-          "u_sigma": 100
-        },
-        {
-          "id": 25,
-          "u_measured": 290.0765975,
-          "u_sigma": 100
-        },
-        {
-          "id": 26,
-          "u_measured": 289.8337019,
-          "u_sigma": 100
-        },
-        {
-          "id": 27,
-          "u_measured": 289.8344423,
-          "u_sigma": 100
-        },
-        {
-          "id": 28,
-          "u_measured": 287.5132293,
-          "u_sigma": 100
-        },
-        {
-          "id": 29,
-          "u_measured": 287.1625661,
-          "u_sigma": 100
-        },
-        {
-          "id": 30,
-          "u_measured": 283.683642,
-          "u_sigma": 100
-        },
-        {
-          "id": 31,
-          "u_measured": 261.4192541,
-          "u_sigma": 100
-        }
-      ]
-    }
-  ],
-  "is_batch": true,
-  "type": "update",
-  "version": "1.0"
-=======
           "power_sigma": 100.0,
           "p_measured": -141192.1117,
           "q_measured": -52712.77167
@@ -614,5 +325,4 @@
       ]
     }
   ]
->>>>>>> aff3f929
 }