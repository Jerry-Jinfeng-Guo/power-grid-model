{
<<<<<<< HEAD
=======
  "version": "1.0",
  "type": "input",
  "is_batch": false,
>>>>>>> aff3f929
  "attributes": {},
  "data": {
    "node": [
      {
        "id": 1,
<<<<<<< HEAD
        "u_rated": 10
=======
        "u_rated": 10.0
>>>>>>> aff3f929
      }
    ],
    "source": [
      {
        "id": 2,
        "node": 1,
        "status": 1
      }
    ],
    "sym_voltage_sensor": [
      {
        "id": 3,
        "measured_object": 1,
<<<<<<< HEAD
        "u_angle_measured": -0.1,
        "u_measured": 11,
        "u_sigma": 1
=======
        "u_measured": 11.0,
        "u_angle_measured": -0.1,
        "u_sigma": 1.0
>>>>>>> aff3f929
      },
      {
        "id": 4,
        "measured_object": 1,
<<<<<<< HEAD
        "u_angle_measured": 0.1,
        "u_measured": 9,
        "u_sigma": 2
      }
    ]
  },
  "is_batch": false,
  "type": "input",
  "version": "1.0"
=======
        "u_measured": 9.0,
        "u_angle_measured": 0.1,
        "u_sigma": 2.0
      }
    ]
  }
>>>>>>> aff3f929
}<|MERGE_RESOLUTION|>--- conflicted
+++ resolved
@@ -1,20 +1,13 @@
 {
-<<<<<<< HEAD
-=======
   "version": "1.0",
   "type": "input",
   "is_batch": false,
->>>>>>> aff3f929
   "attributes": {},
   "data": {
     "node": [
       {
         "id": 1,
-<<<<<<< HEAD
-        "u_rated": 10
-=======
         "u_rated": 10.0
->>>>>>> aff3f929
       }
     ],
     "source": [
@@ -28,35 +21,17 @@
       {
         "id": 3,
         "measured_object": 1,
-<<<<<<< HEAD
-        "u_angle_measured": -0.1,
-        "u_measured": 11,
-        "u_sigma": 1
-=======
         "u_measured": 11.0,
         "u_angle_measured": -0.1,
         "u_sigma": 1.0
->>>>>>> aff3f929
       },
       {
         "id": 4,
         "measured_object": 1,
-<<<<<<< HEAD
-        "u_angle_measured": 0.1,
-        "u_measured": 9,
-        "u_sigma": 2
-      }
-    ]
-  },
-  "is_batch": false,
-  "type": "input",
-  "version": "1.0"
-=======
         "u_measured": 9.0,
         "u_angle_measured": 0.1,
         "u_sigma": 2.0
       }
     ]
   }
->>>>>>> aff3f929
 }