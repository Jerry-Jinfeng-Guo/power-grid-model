{
<<<<<<< HEAD
=======
  "version": "1.0",
  "type": "input",
  "is_batch": false,
>>>>>>> aff3f929
  "attributes": {},
  "data": {
    "node": [
      {
        "id": 1,
<<<<<<< HEAD
        "u_rated": 138000
      },
      {
        "id": 2,
        "u_rated": 69000
      },
      {
        "id": 3,
        "u_rated": 13800
      }
    ],
    "source": [
      {
        "id": 7,
        "node": 1,
        "rx_ratio": 0.1,
        "sk": 1000000000000,
        "status": 1,
        "u_ref": 1,
        "z01_ratio": 1
=======
        "u_rated": 138000.0
      },
      {
        "id": 2,
        "u_rated": 69000.0
      },
      {
        "id": 3,
        "u_rated": 13800.0
      }
    ],
    "three_winding_transformer": [
      {
        "id": 4,
        "node_1": 1,
        "node_2": 2,
        "node_3": 3,
        "status_1": 1,
        "status_2": 1,
        "status_3": 1,
        "u1": 138000.0,
        "u2": 69000.0,
        "u3": 13800.0,
        "sn_1": 60000000.0,
        "sn_2": 50000000.0,
        "sn_3": 10000000.0,
        "uk_12": 0.09,
        "uk_13": 0.03,
        "uk_23": 0.06,
        "pk_12": 50000.0,
        "pk_13": 5000.0,
        "pk_23": 10000.0,
        "i0": 0.1,
        "p0": 50000.0,
        "winding_1": 1,
        "winding_2": 2,
        "winding_3": 2,
        "clock_12": 11,
        "clock_13": 11,
        "tap_side": 2,
        "tap_pos": 0,
        "tap_min": -8,
        "tap_max": 10,
        "tap_nom": 0,
        "tap_size": 1380.0
>>>>>>> aff3f929
      }
    ],
    "sym_load": [
      {
        "id": 41,
        "node": 2,
<<<<<<< HEAD
        "p_specified": 10000000,
        "q_specified": 200000,
        "status": 1,
        "type": 0
=======
        "status": 1,
        "type": 0,
        "p_specified": 10000000.0,
        "q_specified": 200000.0
>>>>>>> aff3f929
      },
      {
        "id": 42,
        "node": 3,
<<<<<<< HEAD
        "p_specified": 100000,
        "q_specified": 20000,
        "status": 1,
        "type": 0
=======
        "status": 1,
        "type": 0,
        "p_specified": 100000.0,
        "q_specified": 20000.0
      }
    ],
    "source": [
      {
        "id": 7,
        "node": 1,
        "status": 1,
        "u_ref": 1.0,
        "sk": 1000000000000.0,
        "rx_ratio": 0.1,
        "z01_ratio": 1.0
      }
    ],
    "sym_voltage_sensor": [
      {
        "id": 71,
        "measured_object": 1,
        "u_measured": 137998.98120492624,
        "u_sigma": 5e3
>>>>>>> aff3f929
      }
    ],
    "sym_power_sensor": [
      {
        "id": 61,
        "measured_object": 4,
        "measured_terminal_type": 6,
        "p_measured": 10151892.276210727,
<<<<<<< HEAD
        "power_sigma": 100000,
        "q_measured": 6404105.027856597
=======
        "q_measured": 6404105.027856597,
        "power_sigma": 1e5
>>>>>>> aff3f929
      },
      {
        "id": 62,
        "measured_object": 4,
        "measured_terminal_type": 7,
        "p_measured": -10000000.000000067,
<<<<<<< HEAD
        "power_sigma": 100000,
        "q_measured": -200000.0000000952
=======
        "q_measured": -200000.0000000952,
        "power_sigma": 1e5
>>>>>>> aff3f929
      },
      {
        "id": 63,
        "measured_object": 4,
        "measured_terminal_type": 8,
        "p_measured": -99999.99999998213,
<<<<<<< HEAD
        "power_sigma": 100000,
        "q_measured": -20000.00000002474
      }
    ],
    "sym_voltage_sensor": [
      {
        "id": 71,
        "measured_object": 1,
        "u_measured": 137998.98120492624,
        "u_sigma": 5000
      }
    ],
    "three_winding_transformer": [
      {
        "clock_12": 11,
        "clock_13": 11,
        "i0": 0.1,
        "id": 4,
        "node_1": 1,
        "node_2": 2,
        "node_3": 3,
        "p0": 50000,
        "pk_12": 50000,
        "pk_13": 5000,
        "pk_23": 10000,
        "sn_1": 60000000,
        "sn_2": 50000000,
        "sn_3": 10000000,
        "status_1": 1,
        "status_2": 1,
        "status_3": 1,
        "tap_max": 10,
        "tap_min": -8,
        "tap_nom": 0,
        "tap_pos": 0,
        "tap_side": 2,
        "tap_size": 1380,
        "u1": 138000,
        "u2": 69000,
        "u3": 13800,
        "uk_12": 0.09,
        "uk_13": 0.03,
        "uk_23": 0.06,
        "winding_1": 1,
        "winding_2": 2,
        "winding_3": 2
      }
    ]
  },
  "is_batch": false,
  "type": "input",
  "version": "1.0"
=======
        "q_measured": -20000.00000002474,
        "power_sigma": 1e5
      }
    ]
  }
>>>>>>> aff3f929
}<|MERGE_RESOLUTION|>--- conflicted
+++ resolved
@@ -1,37 +1,12 @@
 {
-<<<<<<< HEAD
-=======
   "version": "1.0",
   "type": "input",
   "is_batch": false,
->>>>>>> aff3f929
   "attributes": {},
   "data": {
     "node": [
       {
         "id": 1,
-<<<<<<< HEAD
-        "u_rated": 138000
-      },
-      {
-        "id": 2,
-        "u_rated": 69000
-      },
-      {
-        "id": 3,
-        "u_rated": 13800
-      }
-    ],
-    "source": [
-      {
-        "id": 7,
-        "node": 1,
-        "rx_ratio": 0.1,
-        "sk": 1000000000000,
-        "status": 1,
-        "u_ref": 1,
-        "z01_ratio": 1
-=======
         "u_rated": 138000.0
       },
       {
@@ -77,34 +52,20 @@
         "tap_max": 10,
         "tap_nom": 0,
         "tap_size": 1380.0
->>>>>>> aff3f929
       }
     ],
     "sym_load": [
       {
         "id": 41,
         "node": 2,
-<<<<<<< HEAD
-        "p_specified": 10000000,
-        "q_specified": 200000,
-        "status": 1,
-        "type": 0
-=======
         "status": 1,
         "type": 0,
         "p_specified": 10000000.0,
         "q_specified": 200000.0
->>>>>>> aff3f929
       },
       {
         "id": 42,
         "node": 3,
-<<<<<<< HEAD
-        "p_specified": 100000,
-        "q_specified": 20000,
-        "status": 1,
-        "type": 0
-=======
         "status": 1,
         "type": 0,
         "p_specified": 100000.0,
@@ -128,7 +89,6 @@
         "measured_object": 1,
         "u_measured": 137998.98120492624,
         "u_sigma": 5e3
->>>>>>> aff3f929
       }
     ],
     "sym_power_sensor": [
@@ -137,90 +97,25 @@
         "measured_object": 4,
         "measured_terminal_type": 6,
         "p_measured": 10151892.276210727,
-<<<<<<< HEAD
-        "power_sigma": 100000,
-        "q_measured": 6404105.027856597
-=======
         "q_measured": 6404105.027856597,
         "power_sigma": 1e5
->>>>>>> aff3f929
       },
       {
         "id": 62,
         "measured_object": 4,
         "measured_terminal_type": 7,
         "p_measured": -10000000.000000067,
-<<<<<<< HEAD
-        "power_sigma": 100000,
-        "q_measured": -200000.0000000952
-=======
         "q_measured": -200000.0000000952,
         "power_sigma": 1e5
->>>>>>> aff3f929
       },
       {
         "id": 63,
         "measured_object": 4,
         "measured_terminal_type": 8,
         "p_measured": -99999.99999998213,
-<<<<<<< HEAD
-        "power_sigma": 100000,
-        "q_measured": -20000.00000002474
-      }
-    ],
-    "sym_voltage_sensor": [
-      {
-        "id": 71,
-        "measured_object": 1,
-        "u_measured": 137998.98120492624,
-        "u_sigma": 5000
-      }
-    ],
-    "three_winding_transformer": [
-      {
-        "clock_12": 11,
-        "clock_13": 11,
-        "i0": 0.1,
-        "id": 4,
-        "node_1": 1,
-        "node_2": 2,
-        "node_3": 3,
-        "p0": 50000,
-        "pk_12": 50000,
-        "pk_13": 5000,
-        "pk_23": 10000,
-        "sn_1": 60000000,
-        "sn_2": 50000000,
-        "sn_3": 10000000,
-        "status_1": 1,
-        "status_2": 1,
-        "status_3": 1,
-        "tap_max": 10,
-        "tap_min": -8,
-        "tap_nom": 0,
-        "tap_pos": 0,
-        "tap_side": 2,
-        "tap_size": 1380,
-        "u1": 138000,
-        "u2": 69000,
-        "u3": 13800,
-        "uk_12": 0.09,
-        "uk_13": 0.03,
-        "uk_23": 0.06,
-        "winding_1": 1,
-        "winding_2": 2,
-        "winding_3": 2
-      }
-    ]
-  },
-  "is_batch": false,
-  "type": "input",
-  "version": "1.0"
-=======
         "q_measured": -20000.00000002474,
         "power_sigma": 1e5
       }
     ]
   }
->>>>>>> aff3f929
 }