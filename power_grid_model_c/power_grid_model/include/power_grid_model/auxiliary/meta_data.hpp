--- conflicted
+++ resolved
@@ -49,12 +49,7 @@
 template <class T>
     requires std::is_enum_v<T>
 struct ctype_t<T> : ctype_t<std::underlying_type_t<T>> {};
-<<<<<<< HEAD
-template <class T>
-constexpr CType ctype_v = ctype_t<T>::value;
-=======
 template <class T> constexpr CType ctype_v = ctype_t<T>::value;
->>>>>>> 22853c5e
 
 // set nan
 inline void set_nan(double& x) { x = nan; }
@@ -175,14 +170,9 @@
           attributes{power_grid_model::meta_data::get_attributes_list<StructType>{}()},
           set_nan{MetaComponentImpl<StructType>::set_nan},
           create_buffer{MetaComponentImpl<StructType>::create_buffer},
-<<<<<<< HEAD
           destroy_buffer{MetaComponentImpl<StructType>::destroy_buffer},
           advance_ptr{MetaComponentImpl<StructType>::advance_ptr},
-          advance_const_ptr{MetaComponentImpl<StructType>::advance_const_ptr} {
-    }
-=======
-          destroy_buffer{MetaComponentImpl<StructType>::destroy_buffer} {}
->>>>>>> 22853c5e
+          advance_const_ptr{MetaComponentImpl<StructType>::advance_const_ptr} {}
 
     // meta data
     std::string name;
@@ -216,13 +206,7 @@
         return -1;
     }
 
-<<<<<<< HEAD
-    Idx has_attribute(std::string_view attribute_name) const {
-        return find_attribute(attribute_name) >= 0;
-    }
-=======
-    Idx has_attribute(std::string const& attribute_name) const { return find_attribute(attribute_name) >= 0; }
->>>>>>> 22853c5e
+    Idx has_attribute(std::string_view attribute_name) const { return find_attribute(attribute_name) >= 0; }
 };
 
 namespace power_grid_model::meta_data {
@@ -274,13 +258,9 @@
 // little endian
 constexpr bool is_little_endian() { return std::endian::native == std::endian::little; }
 
-<<<<<<< HEAD
 // forward declare get meta data function
 MetaData const& meta_data();
 
-}  // namespace power_grid_model::meta_data
-=======
-} // namespace power_grid_model::meta_data
->>>>>>> 22853c5e
+} // namespace power_grid_model::meta_data
 
 #endif