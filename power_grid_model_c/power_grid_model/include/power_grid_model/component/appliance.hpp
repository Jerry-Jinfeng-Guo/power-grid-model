// SPDX-FileCopyrightText: 2022 Contributors to the Power Grid Model project <dynamic.grid.calculation@alliander.com>
//
// SPDX-License-Identifier: MPL-2.0

#pragma once
#ifndef POWER_GRID_MODEL_COMPONENT_APPLIANCE_HPP
#define POWER_GRID_MODEL_COMPONENT_APPLIANCE_HPP

#include "../auxiliary/input.hpp"
#include "../auxiliary/output.hpp"
#include "../auxiliary/update.hpp"
#include "../calculation_parameters.hpp"
#include "../power_grid_model.hpp"
#include "../three_phase_tensor.hpp"
#include "base.hpp"

namespace power_grid_model {

class Appliance : public Base {
   public:
    using InputType = ApplianceInput;
    using UpdateType = ApplianceUpdate;
    template <bool sym>
    using OutputType = ApplianceOutput<sym>;
    using ShortCircuitOutputType = ApplianceShortCircuitOutput;
    static constexpr char const* name = "appliance";

    Appliance(ApplianceInput const& appliance_input, double u)
        : Base{appliance_input},
          node_{appliance_input.node},
          status_{appliance_input.status != 0},
          base_i_{base_power_3p / u / sqrt3} {
    }

    // getter
    ID node() const {
        return node_;
    }
    bool status() const {
        return status_;
    }
    double base_i() const {
        return base_i_;
    }
    bool energized(bool is_connected_to_source) const final {
        return is_connected_to_source && status_;
    }

    // setter
    bool set_status(IntS new_status) {
        if (new_status == na_IntS)
            return false;
        if (static_cast<bool>(new_status) == status_)
            return false;
        status_ = static_cast<bool>(new_status);
        return true;
    }

    // empty output
    template <bool sym>
    ApplianceOutput<sym> get_null_output() const {
        ApplianceOutput<sym> output{};
        static_cast<BaseOutput&>(output) = base_output(false);
        return output;
    }
    ApplianceShortCircuitOutput get_null_sc_output() const {
        ApplianceShortCircuitOutput output{};
        static_cast<BaseOutput&>(output) = base_output(false);
        return output;
    }

    template <bool sym>
    ApplianceOutput<sym> get_output(ApplianceMathOutput<sym> const& appliance_math_output) const {
        ApplianceOutput<sym> output{};
        static_cast<BaseOutput&>(output) = base_output(true);
        output.p = base_power<sym> * real(appliance_math_output.s) * injection_direction();
        output.q = base_power<sym> * imag(appliance_math_output.s) * injection_direction();
        output.s = base_power<sym> * cabs(appliance_math_output.s);
        output.i = base_i_ * cabs(appliance_math_output.i);
        // pf
        if constexpr (sym) {
            if (output.s < numerical_tolerance)
                output.pf = 0.0;
            else
                output.pf = output.p / output.s;
        }
        else {
            for (size_t j = 0; j != 3; ++j) {
                if (output.s(j) < numerical_tolerance)
                    output.pf(j) = 0.0;
                else
                    output.pf(j) = output.p(j) / output.s(j);
            }
        }
        return output;
    }
<<<<<<< HEAD
    ApplianceShortCircuitOutput get_sc_output(ComplexValue<false> const& i) const {
=======
    template <bool sym>
    ApplianceShortCircuitOutput get_sc_output(ComplexValue<sym> const& i) const {
>>>>>>> 40fa501e
        ApplianceShortCircuitOutput output{};
        static_cast<BaseOutput&>(output) = base_output(true);
        // TODO(NITISH) convert sym output
        if constexpr (!sym) {
            output.i = base_i_ * cabs(i);
            output.i_angle = arg(i * injection_direction());
        }
        return output;
    }
    ApplianceShortCircuitOutput get_sc_output(ComplexValue<true> const& i) const {
        ComplexValue<false> iabc{i, i * a2, i * a};
        return get_sc_output(iabc);
    }
    template <bool sym>
    ApplianceOutput<sym> get_output(ComplexValue<sym> const& u) const {
        if constexpr (sym) {
            return get_output<true>(sym_u2si(u));
        }
        else {
            return get_output<false>(asym_u2si(u));
        }
    }

   protected:
   private:
    ID node_;
    bool status_;
    double base_i_;

    // pure virtual functions for translate from u to s/i
    virtual ApplianceMathOutput<true> sym_u2si(ComplexValue<true> const& u) const = 0;
    virtual ApplianceMathOutput<false> asym_u2si(ComplexValue<false> const& u) const = 0;

    virtual double injection_direction() const = 0;
};

}  // namespace power_grid_model

#endif<|MERGE_RESOLUTION|>--- conflicted
+++ resolved
@@ -94,13 +94,8 @@
         }
         return output;
     }
-<<<<<<< HEAD
     ApplianceShortCircuitOutput get_sc_output(ComplexValue<false> const& i) const {
-=======
-    template <bool sym>
-    ApplianceShortCircuitOutput get_sc_output(ComplexValue<sym> const& i) const {
->>>>>>> 40fa501e
-        ApplianceShortCircuitOutput output{};
+       ApplianceShortCircuitOutput output{};
         static_cast<BaseOutput&>(output) = base_output(true);
         // TODO(NITISH) convert sym output
         if constexpr (!sym) {
