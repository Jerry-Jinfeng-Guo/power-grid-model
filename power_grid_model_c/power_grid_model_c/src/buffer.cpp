--- conflicted
+++ resolved
@@ -17,11 +17,7 @@
 } // namespace
 
 // buffer control
-<<<<<<< HEAD
-RawDataPtr PGM_create_buffer(PGM_Handle* /*unused*/, PGM_MetaComponent const* component, PGM_Idx size) {
-=======
 RawDataPtr PGM_create_buffer(PGM_Handle* /* handle */, PGM_MetaComponent const* component, PGM_Idx size) {
->>>>>>> 2ef73d04
 #ifdef _WIN32
     return _aligned_malloc(component->size * size, component->alignment);
 #else
@@ -35,11 +31,7 @@
     std::free(ptr);
 #endif
 }
-<<<<<<< HEAD
-void PGM_buffer_set_nan(PGM_Handle* /*unused*/, PGM_MetaComponent const* component, void* ptr, PGM_Idx buffer_offset,
-=======
 void PGM_buffer_set_nan(PGM_Handle* /* handle */, PGM_MetaComponent const* component, void* ptr, PGM_Idx buffer_offset,
->>>>>>> 2ef73d04
                         PGM_Idx size) {
     component->set_nan(ptr, buffer_offset, size);
 }
@@ -64,19 +56,11 @@
     }
 }
 } // namespace
-<<<<<<< HEAD
-void PGM_buffer_set_value(PGM_Handle* /*unused*/, PGM_MetaAttribute const* attribute, RawDataPtr buffer_ptr,
-                          RawDataConstPtr src_ptr, PGM_Idx buffer_offset, PGM_Idx size, PGM_Idx src_stride) {
-    buffer_get_set_value<false>(attribute, buffer_ptr, src_ptr, buffer_offset, size, src_stride);
-}
-void PGM_buffer_get_value(PGM_Handle* /*unused*/, PGM_MetaAttribute const* attribute, RawDataConstPtr buffer_ptr,
-=======
 void PGM_buffer_set_value(PGM_Handle* /* handle */, PGM_MetaAttribute const* attribute, RawDataPtr buffer_ptr,
                           RawDataConstPtr src_ptr, PGM_Idx buffer_offset, PGM_Idx size, PGM_Idx src_stride) {
     buffer_get_set_value<false>(attribute, buffer_ptr, src_ptr, buffer_offset, size, src_stride);
 }
 void PGM_buffer_get_value(PGM_Handle* /* handle */, PGM_MetaAttribute const* attribute, RawDataConstPtr buffer_ptr,
->>>>>>> 2ef73d04
                           RawDataPtr dest_ptr, PGM_Idx buffer_offset, PGM_Idx size, PGM_Idx dest_stride) {
     buffer_get_set_value<true>(attribute, buffer_ptr, dest_ptr, buffer_offset, size, dest_stride);
 }