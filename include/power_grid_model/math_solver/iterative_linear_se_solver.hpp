// SPDX-FileCopyrightText: 2022 Contributors to the Power Grid Model project <dynamic.grid.calculation@alliander.com>
//
// SPDX-License-Identifier: MPL-2.0

#pragma once
#ifndef POWER_GRID_MODEL_MATH_SOLVER_ITERATIVE_LINEAR_SE_SOLVER_HPP
#define POWER_GRID_MODEL_MATH_SOLVER_ITERATIVE_LINEAR_SE_SOLVER_HPP

/*
iterative linear state estimation solver
*/

#include "../calculation_parameters.hpp"
#include "../exception.hpp"
#include "../power_grid_model.hpp"
#include "../three_phase_tensor.hpp"
#include "../timer.hpp"
#include "y_bus.hpp"

namespace power_grid_model {

// hide implementation in inside namespace
namespace math_model_impl {

constexpr Idx DISCONNECTED = -1;
constexpr Idx UNMEASURED = -2;
constexpr Idx UNDEFINED = -3;

// struct to store bus injection information
struct BusInjection {
    Idx idx_full_injection = UNDEFINED;
    Idx idx_partial_injection = UNDEFINED;
    Idx n_unmeasured_appliances = 0;
};

// block class for the unknown vector and/or right-hand side in state estimation equation
template <bool sym>
struct SEUnknown : public Block<DoubleComplex, sym, false, 2> {
    template <int r, int c>
    using GetterType = typename Block<DoubleComplex, sym, false, 2>::template GetterType<r, c>;

    // eigen expression
    using Block<DoubleComplex, sym, false, 2>::Block;
    using Block<DoubleComplex, sym, false, 2>::operator=;

    GetterType<0, 0> u() {
        return this->template get_val<0, 0>();
    }
    GetterType<1, 0> phi() {
        return this->template get_val<1, 0>();
    }

    GetterType<0, 0> eta() {
        return this->template get_val<0, 0>();
    }
    GetterType<1, 0> tau() {
        return this->template get_val<1, 0>();
    }
};

// block class for the right hand side in state estimation equation
template <bool sym>
using SERhs = SEUnknown<sym>;

// class of 2*2 (6*6) se gain block
/*
[
   [G, QH]
   [Q, R ]
]
*/
template <bool sym>
class SEGainBlock : public Block<DoubleComplex, sym, true, 2> {
   public:
    template <int r, int c>
    using GetterType = typename Block<DoubleComplex, sym, true, 2>::template GetterType<r, c>;

    // eigen expression
    using Block<DoubleComplex, sym, true, 2>::Block;
    using Block<DoubleComplex, sym, true, 2>::operator=;

    GetterType<0, 0> g() {
        return this->template get_val<0, 0>();
    }
    GetterType<0, 1> qh() {
        return this->template get_val<0, 1>();
    }
    GetterType<1, 0> q() {
        return this->template get_val<1, 0>();
    }
    GetterType<1, 1> r() {
        return this->template get_val<1, 1>();
    }
};

// processed measurement struct
// combined all measurement of the same quantity
// accumulate for bus injection measurement
template <bool sym>
class MeasuredValues {
   public:
    // construct
    MeasuredValues(YBus<sym> const& y_bus, StateEstimationInput<sym> const& input)
        : math_topology_{y_bus.shared_topology()},
          idx_voltage_(math_topology().n_bus()),
          bus_injection_(math_topology().n_bus()),
          idx_branch_from_power_(math_topology().n_branch()),
          idx_branch_to_power_(math_topology().n_branch()),
          idx_shunt_power_(math_topology().n_shunt()),
          idx_load_gen_power_(math_topology().n_load_gen()),
          idx_source_power_(math_topology().n_source()),
          n_angle_{},
          // default angle shift
          // sym: 0
          // asym: 0, -120deg, -240deg
          mean_angle_shift_{arg(ComplexValue<sym>{1.0})} {
        // loop bus
        process_bus_related_measurements(input);
        // loop branch
        process_branch_measurements(input);
        // normalize
        normalize_variance();
    }

    // checker of measured data, return true if measurement is available
    bool has_voltage(Idx bus) const {
        return idx_voltage_[bus] >= 0;
    }
    bool has_bus_injection(Idx bus) const {
        return bus_injection_[bus].idx_full_injection >= 0;
    }
    bool has_branch_from(Idx branch) const {
        return idx_branch_from_power_[branch] >= 0;
    }
    bool has_branch_to(Idx branch) const {
        return idx_branch_to_power_[branch] >= 0;
    }
    bool has_shunt(Idx shunt) const {
        return idx_shunt_power_[shunt] >= 0;
    }
    bool has_load_gen(Idx load_gen) const {
        return idx_load_gen_power_[load_gen] >= 0;
    }
    bool has_source(Idx source) const {
        return idx_source_power_[source] >= 0;
    }
    bool has_angle() const {
        return n_angle_ > 0;
    }

    // getter of measurement and variance
    // if the obj is not measured, it is undefined behaviour to call this function
    // use checker first

    // getter of voltage variance
    double voltage_var(Idx bus) const {
        return main_value_[idx_voltage_[bus]].variance;
    }
    // getter of voltage value for all buses
    // for no measurement, the voltage phasor is used from the current iteration
    // for magnitude only measurement, angle is added from the current iteration
    // for magnitude and angle measurement, the measured phasor is returned
    ComplexValueVector<sym> voltage(ComplexValueVector<sym> const& current_u) const {
        ComplexValueVector<sym> u(current_u.size());
        for (Idx bus = 0; bus != (Idx)current_u.size(); ++bus) {
            // no measurement
            if (idx_voltage_[bus] == UNMEASURED) {
                u[bus] = current_u[bus];
            }
            // no angle measurement
            else if (is_nan(imag(main_value_[idx_voltage_[bus]].value))) {
                u[bus] = real(main_value_[idx_voltage_[bus]].value) * current_u[bus] /
                         cabs(current_u[bus]);  // U / |U| to get angle shift
            }
            // full measurement
            else {
                u[bus] = main_value_[idx_voltage_[bus]].value;
            }
        }
        return u;
    }

    // power measurement
    SensorCalcParam<sym> const& bus_injection(Idx bus) const {
        return main_value_[bus_injection_[bus].idx_full_injection];
    }
    SensorCalcParam<sym> const& branch_from_power(Idx branch) const {
        return main_value_[idx_branch_from_power_[branch]];
    }
    SensorCalcParam<sym> const& branch_to_power(Idx branch) const {
        return main_value_[idx_branch_to_power_[branch]];
    }
    SensorCalcParam<sym> const& shunt_power(Idx shunt) const {
        return main_value_[idx_shunt_power_[shunt]];
    }
    SensorCalcParam<sym> const& load_gen_power(Idx load_gen) const {
        return extra_value_[idx_load_gen_power_[load_gen]];
    }
    SensorCalcParam<sym> const& source_power(Idx source) const {
        return extra_value_[idx_source_power_[source]];
    }

    // getter mean angle shift
    RealValue<sym> mean_angle_shift() const {
        return mean_angle_shift_;
    }
    bool has_angle_measurement() const {
        return n_angle_ > 0;
    }

    // calculate load_gen and source flow
    // with given bus voltage and bus current injection
    using FlowVector = std::vector<ApplianceMathOutput<sym>>;
    using LoadGenSourceFlow = std::pair<FlowVector, FlowVector>;

    LoadGenSourceFlow calculate_load_gen_source(ComplexValueVector<sym> const& u,
                                                ComplexValueVector<sym> const& s) const {
        std::vector<ApplianceMathOutput<sym>> load_gen_flow(math_topology_->n_load_gen());
        std::vector<ApplianceMathOutput<sym>> source_flow(math_topology_->n_source());
        // loop all buses
        for (Idx bus = 0; bus != math_topology_->n_bus(); ++bus) {
            Idx const load_gen_begin = math_topology_->load_gen_bus_indptr[bus];
            Idx const load_gen_end = math_topology_->load_gen_bus_indptr[bus + 1];
            Idx const source_begin = math_topology_->source_bus_indptr[bus];
            Idx const source_end = math_topology_->source_bus_indptr[bus + 1];

            // under-determined or exactly determined
<<<<<<< HEAD
            if (bus_injection_[bus].n_unmeasured_appliances > 0) {
                calculate_non_over_determined_injection(
                    bus_injection_[bus].n_unmeasured_appliances, load_gen_begin, load_gen_end, source_begin, source_end,
                    partial_injection_[bus_injection_[bus].idx_partial_injection], s[bus], pair);
=======
            if (idx_bus_injection_power_[bus] < 0) {
                calculate_non_over_determined_injection(-idx_bus_injection_power_[bus],  // n_unmeasured
                                                        load_gen_begin, load_gen_end, source_begin, source_end,
                                                        partial_injection_[idx_partial_injection_[bus]], s[bus],
                                                        load_gen_flow, source_flow);
>>>>>>> 825e60fd
            }
            // over-determined
            else {
                calculate_over_determined_injection(load_gen_begin, load_gen_end, source_begin, source_end,
<<<<<<< HEAD
                                                    bus_injection(bus), s[bus], pair);
=======
                                                    bus_injection_power(bus), s[bus], load_gen_flow, source_flow);
>>>>>>> 825e60fd
            }
            // current injection
            for (Idx load_gen = load_gen_begin; load_gen != load_gen_end; ++load_gen) {
                load_gen_flow[load_gen].i = conj(load_gen_flow[load_gen].s / u[bus]);
            }
            for (Idx source = source_begin; source != source_end; ++source) {
                source_flow[source].i = conj(source_flow[source].s / u[bus]);
            }
        }

        return std::make_pair(load_gen_flow, source_flow);
    }

   private:
    // cache topology
    std::shared_ptr<MathModelTopology const> math_topology_;

    // flat array of all the relevant measurement for the main calculation
    // branch/shunt flow, bus voltage, injection flow
    std::vector<SensorCalcParam<sym>> main_value_;
    // flat array of all the load_gen/source measurement
    // not relevant for the main calculation, as extra data for load_gen/source calculation
    std::vector<SensorCalcParam<sym>> extra_value_;
    // array of partial injection measurement, the bus with not all connected appliances measured
    std::vector<SensorCalcParam<sym>> partial_injection_;

    // indexing array of the entries
    // for UNMEASURED (non bus injection): connected, but no measurement
    // for DISCONNECTED (non bus injection): not connected
    // for <0 (bus injection): the number of unmeasured appliances in negative
    //     -1 means 1 appliance is unmeasured, bus-appliance is exactly determined
    // 	   -2 means 2 appliances are unmeasured, bus-appliance is under-determined
    // for >=0: position of this measurement in relevant flat array
    // 	    for bus injection, the bus-appliance is over-determined
    //      for bus injection with zero injection constraint,
    //            it is considered as measured with zero value and zero variance
    // relevant for main value
    IdxVector idx_voltage_;
    std::vector<BusInjection> bus_injection_;
    IdxVector idx_branch_from_power_;
    IdxVector idx_branch_to_power_;
    IdxVector idx_shunt_power_;
    // relevant for extra value
    IdxVector idx_load_gen_power_;
    IdxVector idx_source_power_;
    // number of angle measurement
    Idx n_angle_;
    // average angle shift of voltages with angle measurement
    // default is zero is no voltage has angle measurement
    RealValue<sym> mean_angle_shift_;

    MathModelTopology const& math_topology() const {
        return *math_topology_;
    }

    void process_bus_related_measurements(StateEstimationInput<sym> const& input) {
        /*
        The main purpose of this function is to aggregate all voltage and power sensor values to
            one voltage sensor value per bus.
            one injection power sensor value per bus.
            one power sensor value per shunt (in injection reference direction, note shunt itself is not considered as
        injection element).


        This function loops through all buses
        For each bus all voltage sensor measurements are combined in a weighted average, which is appended to
        main_value_. For each bus, for all connected components, all power sensor measurements (per component (shunt,
        load_gen, source)) are combined in a weighted average, which is appended to main_value_ (for shunt) or
        extra_value_ (for load_gen and source). E.g. a value in extra_value contains the weighted average of all sensors
        connected to one component. The extra_value of all load_gen and source, connected to the bus, are added and
        appended to injection_measurement. If all connected load_gen and source contain measurements
        injection_measurement is appended to main_value_. If one or more connected load_gen or source is not
        measured (UNMEASURED) the injection_measurement is appended to partial_injection_. NOTE: if all load_gen and
        source are not connected (DISCONNECTED). It is a zero injection constraint, which is considered as a measurement
        in the main_value_ with zero variance.

        The voltage values in main_value_ can be found using idx_voltage.
        The power values in main_value_ can be found using bus_injection_ (for combined load_gen and source)
        and idx_shunt_power_ (for shunt).
        */
        MathModelTopology const& topo = math_topology();
        RealValue<sym> angle_cum{};  // cumulative angle
        IntSVector node_status(topo.n_bus(), 1);
        for (Idx bus = 0; bus != topo.n_bus(); ++bus) {
            // voltage
            {
                Idx const begin = topo.voltage_sensor_indptr[bus];
                Idx const end = topo.voltage_sensor_indptr[bus + 1];
                if (begin == end) {
                    idx_voltage_[bus] = UNMEASURED;
                }
                else {
                    idx_voltage_[bus] = (Idx)main_value_.size();
                    // check if there is nan
                    if (std::any_of(input.measured_voltage.cbegin() + begin, input.measured_voltage.cbegin() + end,
                                    [](auto const& x) {
                                        return is_nan(imag(x.value));
                                    })) {
                        // only keep magnitude
                        main_value_.push_back(combine_measurements<true>(input.measured_voltage, begin, end));
                    }
                    else {
                        // keep complex number
                        main_value_.push_back(combine_measurements(input.measured_voltage, begin, end));
                        ++n_angle_;
                        // accumulate angle, offset by intrinsic phase shift
                        angle_cum += arg(main_value_.back().value * std::exp(-1.0i * topo.phase_shift[bus]));
                    }
                }
            }
            // shunt
            process_bus_objects(bus, topo.shunt_bus_indptr, topo.shunt_power_sensor_indptr, input.shunt_status,
                                input.measured_shunt_power, main_value_, idx_shunt_power_);
            // injection
            // load_gen
            process_bus_objects(bus, topo.load_gen_bus_indptr, topo.load_gen_power_sensor_indptr, input.load_gen_status,
                                input.measured_load_gen_power, extra_value_, idx_load_gen_power_);
            // source
            process_bus_objects(bus, topo.source_bus_indptr, topo.source_power_sensor_indptr, input.source_status,
                                input.measured_source_power, extra_value_, idx_source_power_);

            // node injection
            bus_injection_[bus].idx_full_injection = process_one_object(bus, topo.bus_power_sensor_indptr, node_status,
                                                                        input.measured_bus_injection, main_value_);

            // combine load_gen/source to injection measurement
            {
                // if all the connected load_gen/source are measured, their sum can be considered as an injection
                // measurement. zero injection (no connected appliances) is also considered as measured
                Idx n_unmeasured = 0;
                SensorCalcParam<sym> injection_measurement{};

                for (Idx load_gen = topo.load_gen_bus_indptr[bus]; load_gen != topo.load_gen_bus_indptr[bus + 1];
                     ++load_gen) {
                    if (idx_load_gen_power_[load_gen] == UNMEASURED) {
                        ++n_unmeasured;
                        continue;
                    }
                    else if (idx_load_gen_power_[load_gen] == DISCONNECTED) {
                        continue;
                    }
                    injection_measurement.value += extra_value_[idx_load_gen_power_[load_gen]].value;
                    injection_measurement.variance += extra_value_[idx_load_gen_power_[load_gen]].variance;
                }

                for (Idx source = topo.source_bus_indptr[bus]; source != topo.source_bus_indptr[bus + 1]; ++source) {
                    if (idx_source_power_[source] == UNMEASURED) {
                        ++n_unmeasured;
                        continue;
                    }
                    else if (idx_source_power_[source] == DISCONNECTED) {
                        continue;
                    }
                    injection_measurement.value += extra_value_[idx_source_power_[source]].value;
                    injection_measurement.variance += extra_value_[idx_source_power_[source]].variance;
                }

                bus_injection_[bus].n_unmeasured_appliances = n_unmeasured;

                // If there are no unmeasured objects, assign the full_injection
                if (n_unmeasured == 0) {
                    // if no node injection measurement was assigned yet, assign it
                    if (bus_injection_[bus].idx_full_injection < 0) {
                        bus_injection_[bus].idx_full_injection = (Idx)main_value_.size();
                        main_value_.push_back(injection_measurement);
                    }
                    // calculate the weighted average otherwise
                    else {
                        auto& node_injection_measurement = main_value_[bus_injection_[bus].idx_full_injection];
                        node_injection_measurement =
                            combine_measurements({node_injection_measurement, injection_measurement}, 0, 2);
                    }
                }
                else {
                    // push to partial injection
                    bus_injection_[bus].idx_partial_injection = (Idx)partial_injection_.size();
                    partial_injection_.push_back(injection_measurement);
                }
            }
        }
        // assign a meaningful mean angle shift, if at least one voltage has angle measurement
        if (n_angle_ > 0) {
            mean_angle_shift_ = angle_cum / n_angle_;
        }
    }

    void process_branch_measurements(StateEstimationInput<sym> const& input) {
        /*
        The main purpose of this function is to aggregate all power sensor values to one power sensor value per branch
        side.

        This function loops through all branches.
        The branch_bus_idx contains the from and to bus indexes of the branch, or DISCONNECTED if the branch is not
        connected at that side. For each branch the checker checks if the from and to side are connected by checking if
        branch_bus_idx = DISCONNECTED.

        If the branch_bus_idx = DISCONNECTED, idx_branch_to_power_/idx_branch_from_power_ is set to DISCONNECTED.
        If the side is connected, but there are no measurements in this branch side
        idx_branch_to_power_/idx_branch_from_power_ is set to DISCONNECTED.
        Else, idx_branch_to_power_/idx_branch_from_power_ is set to the index of the aggregated data in main_value_.

        All measurement values for a single side of a branch are combined in a weighted average, which is appended to
        main_value_. The power values in main_value_ can be found using idx_branch_to_power_/idx_branch_from_power_.
        */
        MathModelTopology const& topo = math_topology();
        static constexpr auto branch_from_checker = [](BranchIdx x) -> bool {
            return x[0] != DISCONNECTED;
        };
        static constexpr auto branch_to_checker = [](BranchIdx x) -> bool {
            return x[1] != DISCONNECTED;
        };
        for (Idx branch = 0; branch != topo.n_branch(); ++branch) {
            // from side
            idx_branch_from_power_[branch] =
                process_one_object(branch, topo.branch_from_power_sensor_indptr, topo.branch_bus_idx,
                                   input.measured_branch_from_power, main_value_, branch_from_checker);
            // to side
            idx_branch_to_power_[branch] =
                process_one_object(branch, topo.branch_to_power_sensor_indptr, topo.branch_bus_idx,
                                   input.measured_branch_to_power, main_value_, branch_to_checker);
        }
    }

    // combine multiple measurements of one quantity
    // using Kalman filter
    // if only_magnitude = true, combine the abs value of the individual data
    //      set imag part to nan, to signal this is a magnitude only measurement
    template <bool only_magnitude = false>
    static SensorCalcParam<sym> combine_measurements(std::vector<SensorCalcParam<sym>> const& data, Idx begin,
                                                     Idx end) {
        double accumulated_inverse_variance = 0.0;
        ComplexValue<sym> accumulated_value{};
        for (Idx pos = begin; pos != end; ++pos) {
            accumulated_inverse_variance += 1.0 / data[pos].variance;
            if constexpr (only_magnitude) {
                ComplexValue<sym> abs_value = piecewise_complex_value<sym>(DoubleComplex{0.0, nan});
                if (is_nan(imag(data[pos].value))) {
                    abs_value += real(data[pos].value);  // only keep real part
                }
                else {
                    abs_value += cabs(data[pos].value);  // get abs of the value
                }
                accumulated_value += abs_value / data[pos].variance;
            }
            else {
                // accumulate value
                accumulated_value += data[pos].value / data[pos].variance;
            }
        }
        return SensorCalcParam<sym>{accumulated_value / accumulated_inverse_variance,
                                    1.0 / accumulated_inverse_variance};
    }

    // process objects in batch for shunt, load_gen, source
    // return the status of the object type, if all the connected objects are measured
    static void process_bus_objects(Idx const bus, IdxVector const& obj_indptr, IdxVector const& sensor_indptr,
                                    IntSVector const& obj_status, std::vector<SensorCalcParam<sym>> const& input_data,
                                    std::vector<SensorCalcParam<sym>>& result_data, IdxVector& result_idx) {
        for (Idx obj = obj_indptr[bus]; obj != obj_indptr[bus + 1]; ++obj) {
            result_idx[obj] = process_one_object(obj, sensor_indptr, obj_status, input_data, result_data);
        }
    }

    // process one object
    static constexpr auto default_status_checker = [](auto x) -> bool {
        return x;
    };
    template <class TS, class StatusChecker = decltype(default_status_checker)>
    static Idx process_one_object(Idx const obj, IdxVector const& sensor_indptr, std::vector<TS> const& obj_status,
                                  std::vector<SensorCalcParam<sym>> const& input_data,
                                  std::vector<SensorCalcParam<sym>>& result_data,
                                  StatusChecker status_checker = default_status_checker) {
        Idx const begin = sensor_indptr[obj];
        Idx const end = sensor_indptr[obj + 1];
        if (!status_checker(obj_status[obj])) {
            return DISCONNECTED;
        }
        if (begin == end) {
            return UNMEASURED;
        }
        result_data.push_back(combine_measurements(input_data, begin, end));
        return (Idx)result_data.size() - 1;
    }

    // normalize the variance in the main value
    // pick the smallest variance (except zero, which is a constraint)
    // scale the smallest variance to one
    // in the gain matrix, the biggest weighting factor is then one
    void normalize_variance() {
        // loop to find min_var
        double min_var = std::numeric_limits<double>::infinity();
        for (SensorCalcParam<sym> const& x : main_value_) {
            // only non-zero variance is considered
            if (x.variance != 0.0) {
                min_var = std::min(min_var, x.variance);
            }
        }
        // scale
        std::for_each(main_value_.begin(), main_value_.end(), [&](SensorCalcParam<sym>& x) {
            x.variance /= min_var;
        });
        std::for_each(extra_value_.begin(), extra_value_.end(), [&](SensorCalcParam<sym>& x) {
            x.variance /= min_var;
        });
    }

    void calculate_non_over_determined_injection(Idx n_unmeasured, Idx load_gen_begin, Idx load_gen_end,
                                                 Idx source_begin, Idx source_end,
                                                 SensorCalcParam<sym> const& partial_injection,
                                                 ComplexValue<sym> const& s, FlowVector& load_gen_flow,
                                                 FlowVector& source_flow) const {
        // calculate residual, divide, and assign to unmeasured (but connected) appliances
        ComplexValue<sym> const s_residual_per_appliance = (s - partial_injection.value) / (double)n_unmeasured;
        for (Idx load_gen = load_gen_begin; load_gen != load_gen_end; ++load_gen) {
            if (has_load_gen(load_gen)) {
                load_gen_flow[load_gen].s = load_gen_power(load_gen).value;
            }
<<<<<<< HEAD
            else if (idx_load_gen_power_[load_gen] == UNMEASURED) {
                pair.first[load_gen].s = s_residual_per_appliance;
=======
            else if (idx_load_gen_power_[load_gen] == -1) {
                load_gen_flow[load_gen].s = s_residual_per_appliance;
>>>>>>> 825e60fd
            }
        }
        for (Idx source = source_begin; source != source_end; ++source) {
            if (has_source(source)) {
                source_flow[source].s = source_power(source).value;
            }
<<<<<<< HEAD
            else if (idx_source_power_[source] == UNMEASURED) {
                pair.second[source].s = s_residual_per_appliance;
=======
            else if (idx_source_power_[source] == -1) {
                source_flow[source].s = s_residual_per_appliance;
>>>>>>> 825e60fd
            }
        }
    }

    void calculate_over_determined_injection(Idx load_gen_begin, Idx load_gen_end, Idx source_begin, Idx source_end,
                                             SensorCalcParam<sym> const& full_injection, ComplexValue<sym> const& s,
                                             FlowVector& load_gen_flow, FlowVector& source_flow) const {
        // residual normalized by variance
        // mu = (sum[S_i] - S_cal) / sum[variance]
        ComplexValue<sym> const mu = (full_injection.value - s) / full_injection.variance;
        // S_i = S_i_mea - var_i * mu
        for (Idx load_gen = load_gen_begin; load_gen != load_gen_end; ++load_gen) {
            if (has_load_gen(load_gen)) {
                load_gen_flow[load_gen].s = load_gen_power(load_gen).value -
                                            // also scale the variance here using the same normalization
                                            (load_gen_power(load_gen).variance) * mu;
            }
        }
        for (Idx source = source_begin; source != source_end; ++source) {
            if (has_source(source)) {
                source_flow[source].s = source_power(source).value -
                                        // also scale the variance here using the same normalization
                                        (source_power(source).variance) * mu;
            }
        }
    }
};

template class MeasuredValues<true>;
template class MeasuredValues<false>;

// solver
template <bool sym>
class IterativeLinearSESolver {
    // block size 2 for symmetric, 6 for asym
    static constexpr Idx bsr_block_size_ = sym ? 2 : 6;

   public:
    IterativeLinearSESolver(YBus<sym> const& y_bus, std::shared_ptr<MathModelTopology const> const& topo_ptr)
        : n_bus_{y_bus.size()},
          math_topo_{topo_ptr},
          data_gain_(y_bus.nnz_lu()),
          x_rhs_(y_bus.size()),
          sparse_solver_{y_bus.shared_indptr_lu(), y_bus.shared_indices_lu(), y_bus.shared_diag_lu()},
          perm_(y_bus.size()) {
    }

    MathOutput<sym> run_state_estimation(YBus<sym> const& y_bus, StateEstimationInput<sym> const& input, double err_tol,
                                         Idx max_iter, CalculationInfo& calculation_info) {
        // prepare
        Timer main_timer, sub_timer;
        MathOutput<sym> output;
        output.u.resize(n_bus_);
        output.bus_injection.resize(n_bus_);
        double max_dev = std::numeric_limits<double>::max();

        main_timer = Timer(calculation_info, 2220, "Math solver");

        // preprocess measured value
        sub_timer = Timer(calculation_info, 2221, "Pre-process measured value");
        MeasuredValues<sym> const measured_values{y_bus, input};

        // prepare matrix, including pre-factorization
        sub_timer = Timer(calculation_info, 2222, "Prepare matrix, including pre-factorization");
        prepare_matrix(y_bus, measured_values);

        // initialize voltage with initial angle
        sub_timer = Timer(calculation_info, 2223, "Initialize voltages");
        RealValue<sym> const mean_angle_shift = measured_values.mean_angle_shift();
        for (Idx bus = 0; bus != n_bus_; ++bus) {
            output.u[bus] = exp(1.0i * (mean_angle_shift + math_topo_->phase_shift[bus]));
        }

        // loop to iterate
        Idx num_iter = 0;
        while (max_dev > err_tol) {
            if (num_iter++ == max_iter) {
                throw IterationDiverge{max_iter, max_dev, err_tol};
            }
            sub_timer = Timer(calculation_info, 2224, "Calculate rhs");
            prepare_rhs(y_bus, measured_values, output.u);
            // solve with prefactorization
            sub_timer = Timer(calculation_info, 2225, "Solve sparse linear equation (pre-factorized)");
            sparse_solver_.solve_with_prefactorized_matrix(data_gain_, perm_, x_rhs_, x_rhs_);
            sub_timer = Timer(calculation_info, 2226, "Iterate unknown");
            max_dev = iterate_unknown(output.u, measured_values.has_angle_measurement());
        }

        // calculate math result
        sub_timer = Timer(calculation_info, 2227, "Calculate Math Result");
        calculate_result(y_bus, measured_values, output);

        // Manually stop timers to avoid "Max number of iterations" to be included in the timing.
        sub_timer.stop();
        main_timer.stop();

        const auto key = Timer::make_key(2228, "Max number of iterations");
        calculation_info[key] = std::max(calculation_info[key], (double)num_iter);

        return output;
    }

   private:
    // array selection function pointer
    static constexpr std::array has_branch_{&MeasuredValues<sym>::has_branch_from, &MeasuredValues<sym>::has_branch_to};
    static constexpr std::array branch_power_{&MeasuredValues<sym>::branch_from_power,
                                              &MeasuredValues<sym>::branch_to_power};

    Idx n_bus_;
    // shared topo data
    std::shared_ptr<MathModelTopology const> math_topo_;

    // data for gain matrix
    std::vector<SEGainBlock<sym>> data_gain_;
    // unknown and rhs
    std::vector<SERhs<sym>> x_rhs_;
    // solver
    SparseLUSolver<SEGainBlock<sym>, SERhs<sym>, SEUnknown<sym>> sparse_solver_;
    typename SparseLUSolver<SEGainBlock<sym>, SERhs<sym>, SEUnknown<sym>>::BlockPermArray perm_;

    void prepare_matrix(YBus<sym> const& y_bus, MeasuredValues<sym> const& measured_value) {
        MathModelParam<sym> const& param = y_bus.math_model_param();
        IdxVector const& row_indptr = y_bus.row_indptr_lu();
        IdxVector const& col_indices = y_bus.col_indices_lu();

        // loop data index, all rows and columns
        for (Idx row = 0; row != n_bus_; ++row) {
            for (Idx data_idx_lu = row_indptr[row]; data_idx_lu != row_indptr[row + 1]; ++data_idx_lu) {
                Idx const col = col_indices[data_idx_lu];
                // get a reference and reset block to zero
                SEGainBlock<sym>& block = data_gain_[data_idx_lu];
                block = SEGainBlock<sym>{};
                // get data idx of y bus,
                // skip for a fill-in
                Idx const data_idx = y_bus.map_lu_y_bus()[data_idx_lu];
                if (data_idx == DISCONNECTED) {
                    continue;
                }
                // fill block with voltage measurement, only diagonal
                if ((row == col) && measured_value.has_voltage(row)) {
                    // G += 1.0 / variance
                    // for 3x3 tensor, fill diagonal
                    block.g() += ComplexTensor<sym>{1.0 / measured_value.voltage_var(row)};
                }
                // fill block with branch, shunt measurement
                for (Idx element_idx = y_bus.y_bus_entry_indptr()[data_idx];
                     element_idx != y_bus.y_bus_entry_indptr()[data_idx + 1]; ++element_idx) {
                    Idx const obj = y_bus.y_bus_element()[element_idx].idx;
                    YBusElementType const type = y_bus.y_bus_element()[element_idx].element_type;
                    // shunt
                    if (type == YBusElementType::shunt) {
                        if (measured_value.has_shunt(obj)) {
                            // G += Ys^H * Ys / variance
                            block.g() += dot(hermitian_transpose(param.shunt_param[obj]), param.shunt_param[obj]) /
                                         measured_value.shunt_power(obj).variance;
                        }
                    }
                    // branch
                    else {
                        // branch from- and to-side index at 0, and 1 position
                        IntS const b0 = static_cast<IntS>(type) / 2;
                        IntS const b1 = static_cast<IntS>(type) % 2;
                        // measured at from-side: 0, to-side: 1
                        for (IntS const measured_side : std::array<IntS, 2>{0, 1}) {
                            // has measurement
                            if (std::invoke(has_branch_[measured_side], measured_value, obj)) {
                                // G += Y{side, b0}^H * Y{side, b1} / variance
                                block.g() +=
                                    dot(hermitian_transpose(param.branch_param[obj].value[measured_side * 2 + b0]),
                                        param.branch_param[obj].value[measured_side * 2 + b1]) /
                                    std::invoke(branch_power_[measured_side], measured_value, obj).variance;
                            }
                        }
                    }
                }
                // fill block with injection measurement
                // injection measurement exist
                if (measured_value.has_bus_injection(row)) {
                    // Q_ij = Y_bus_ij
                    block.q() = y_bus.admittance()[data_idx];
                    // R_ii = -variance, only diagonal
                    if (row == col) {
                        // assign variance to diagonal of 3x3 tensor, for asym
                        block.r() = ComplexTensor<sym>{-measured_value.bus_injection(row).variance};
                    }
                }
                // injection measurement not exist
                else {
                    // Q_ij = 0
                    // R_ii = -1.0, only diagonal
                    // assign -1.0 to diagonal of 3x3 tensor, for asym
                    if (row == col) {
                        block.r() = ComplexTensor<sym>{-1.0};
                    }
                }
            }
        }

        // loop all transpose entry for QH
        // assign the hermitian transpose of the transpose entry of Q
        for (Idx data_idx_lu = 0; data_idx_lu != y_bus.nnz_lu(); ++data_idx_lu) {
            // skip for fill-in
            if (y_bus.map_lu_y_bus()[data_idx_lu] == DISCONNECTED) {
                continue;
            }
            Idx const data_idx_tranpose = y_bus.lu_transpose_entry()[data_idx_lu];
            data_gain_[data_idx_lu].qh() = hermitian_transpose(data_gain_[data_idx_tranpose].q());
        }
        // prefactorize
        sparse_solver_.prefactorize(data_gain_, perm_);
    }

    void prepare_rhs(YBus<sym> const& y_bus, MeasuredValues<sym> const& measured_value,
                     ComplexValueVector<sym> const& current_u) {
        MathModelParam<sym> const& param = y_bus.math_model_param();
        std::vector<BranchIdx> const branch_bus_idx = y_bus.math_topology().branch_bus_idx;
        // get generated (measured/estimated) voltage phasor
        // with current result voltage angle
        ComplexValueVector<sym> u = measured_value.voltage(current_u);

        // loop all bus to fill rhs
        for (Idx bus = 0; bus != n_bus_; ++bus) {
            Idx const data_idx = y_bus.bus_entry()[bus];
            // reset rhs block to fill values
            SERhs<sym>& rhs_block = x_rhs_[bus];
            rhs_block = SERhs<sym>{};
            // fill block with voltage measurement
            if (measured_value.has_voltage(bus)) {
                // eta += u / variance
                rhs_block.eta() += u[bus] / measured_value.voltage_var(bus);
            }
            // fill block with branch, shunt measurement, need to convert to current
            for (Idx element_idx = y_bus.y_bus_entry_indptr()[data_idx];
                 element_idx != y_bus.y_bus_entry_indptr()[data_idx + 1]; ++element_idx) {
                Idx const obj = y_bus.y_bus_element()[element_idx].idx;
                YBusElementType const type = y_bus.y_bus_element()[element_idx].element_type;
                // shunt
                if (type == YBusElementType::shunt) {
                    if (measured_value.has_shunt(obj)) {
                        SensorCalcParam<sym> const& m = measured_value.shunt_power(obj);
                        // eta -= Ys^H * i_shunt / variance
                        rhs_block.eta() -=
                            dot(hermitian_transpose(param.shunt_param[obj]), conj(m.value / u[bus])) / m.variance;
                    }
                }
                // branch
                else {
                    // branch is either ff or tt
                    IntS const b = static_cast<IntS>(type) / 2;
                    assert(b == static_cast<IntS>(type) % 2);
                    // measured at from-side: 0, to-side: 1
                    for (IntS const measured_side : std::array<IntS, 2>{0, 1}) {
                        // has measurement
                        if (std::invoke(has_branch_[measured_side], measured_value, obj)) {
                            SensorCalcParam<sym> const& m =
                                std::invoke(branch_power_[measured_side], measured_value, obj);
                            // the current needs to be calculated with the voltage of the measured bus side
                            // NOTE: not the current bus!
                            Idx const measured_bus = branch_bus_idx[obj][measured_side];
                            // eta += Y{side, b}^H * i_branch_{f, t} / variance
                            rhs_block.eta() +=
                                dot(hermitian_transpose(param.branch_param[obj].value[measured_side * 2 + b]),
                                    conj(m.value / u[measured_bus])) /
                                m.variance;
                        }
                    }
                }
            }
            // fill block with injection measurement, need to convert to current
            if (measured_value.has_bus_injection(bus)) {
                rhs_block.tau() = conj(measured_value.bus_injection(bus).value / u[bus]);
            }
        }
    }

    double iterate_unknown(ComplexValueVector<sym>& u, bool has_angle_measurement) {
        double max_dev = 0.0;
        // phase shift anti offset of slack bus, phase a
        // if no angle measurement is present
        DoubleComplex const angle_offset = [&]() -> DoubleComplex {
            if (has_angle_measurement) {
                return 1.0;
            }
            if constexpr (sym) {
                return cabs(x_rhs_[math_topo_->slack_bus_].u()) / x_rhs_[math_topo_->slack_bus_].u();
            }
            else {
                return cabs(x_rhs_[math_topo_->slack_bus_].u()(0)) / x_rhs_[math_topo_->slack_bus_].u()(0);
            }
        }();

        for (Idx bus = 0; bus != n_bus_; ++bus) {
            // phase offset to calculated voltage as normalized
            ComplexValue<sym> u_normalized = x_rhs_[bus].u() * angle_offset;
            // get dev of last iteration, get max
            double const dev = max_val(cabs(u_normalized - u[bus]));
            max_dev = std::max(dev, max_dev);
            // assign
            u[bus] = u_normalized;
        }
        return max_dev;
    }

    void calculate_result(YBus<sym> const& y_bus, MeasuredValues<sym> const& measured_value, MathOutput<sym>& output) {
        // call y bus
        output.branch = y_bus.calculate_branch_flow(output.u);
        output.shunt = y_bus.calculate_shunt_flow(output.u);
        output.bus_injection = y_bus.calculate_injection(output.u);
        std::tie(output.load_gen, output.source) =
            measured_value.calculate_load_gen_source(output.u, output.bus_injection);
    }
};

template class IterativeLinearSESolver<true>;
template class IterativeLinearSESolver<false>;

}  // namespace math_model_impl

template <bool sym>
using IterativeLinearSESolver = math_model_impl::IterativeLinearSESolver<sym>;

}  // namespace power_grid_model

#endif<|MERGE_RESOLUTION|>--- conflicted
+++ resolved
@@ -225,27 +225,15 @@
             Idx const source_end = math_topology_->source_bus_indptr[bus + 1];
 
             // under-determined or exactly determined
-<<<<<<< HEAD
             if (bus_injection_[bus].n_unmeasured_appliances > 0) {
                 calculate_non_over_determined_injection(
                     bus_injection_[bus].n_unmeasured_appliances, load_gen_begin, load_gen_end, source_begin, source_end,
-                    partial_injection_[bus_injection_[bus].idx_partial_injection], s[bus], pair);
-=======
-            if (idx_bus_injection_power_[bus] < 0) {
-                calculate_non_over_determined_injection(-idx_bus_injection_power_[bus],  // n_unmeasured
-                                                        load_gen_begin, load_gen_end, source_begin, source_end,
-                                                        partial_injection_[idx_partial_injection_[bus]], s[bus],
-                                                        load_gen_flow, source_flow);
->>>>>>> 825e60fd
+                    partial_injection_[bus_injection_[bus].idx_partial_injection], s[bus], load_gen_flow, source_flow);
             }
             // over-determined
             else {
                 calculate_over_determined_injection(load_gen_begin, load_gen_end, source_begin, source_end,
-<<<<<<< HEAD
-                                                    bus_injection(bus), s[bus], pair);
-=======
-                                                    bus_injection_power(bus), s[bus], load_gen_flow, source_flow);
->>>>>>> 825e60fd
+                                                    bus_injection(bus), s[bus], load_gen_flow, source_flow);
             }
             // current injection
             for (Idx load_gen = load_gen_begin; load_gen != load_gen_end; ++load_gen) {
@@ -563,26 +551,16 @@
             if (has_load_gen(load_gen)) {
                 load_gen_flow[load_gen].s = load_gen_power(load_gen).value;
             }
-<<<<<<< HEAD
             else if (idx_load_gen_power_[load_gen] == UNMEASURED) {
-                pair.first[load_gen].s = s_residual_per_appliance;
-=======
-            else if (idx_load_gen_power_[load_gen] == -1) {
                 load_gen_flow[load_gen].s = s_residual_per_appliance;
->>>>>>> 825e60fd
             }
         }
         for (Idx source = source_begin; source != source_end; ++source) {
             if (has_source(source)) {
                 source_flow[source].s = source_power(source).value;
             }
-<<<<<<< HEAD
             else if (idx_source_power_[source] == UNMEASURED) {
-                pair.second[source].s = s_residual_per_appliance;
-=======
-            else if (idx_source_power_[source] == -1) {
                 source_flow[source].s = s_residual_per_appliance;
->>>>>>> 825e60fd
             }
         }
     }
