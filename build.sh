#!/bin/bash

# SPDX-FileCopyrightText: 2022 Contributors to the Power Grid Model project <dynamic.grid.calculation@alliander.com>
#
# SPDX-License-Identifier: MPL-2.0

set -e

usage() {
  echo "Usage: $0 -b <Debug|Release> [-c] [-s] [-e] [-i]" 1>&2
  echo "  -c option enables coverage"
  echo "  -s option enables sanitizer"
  echo "  -e option to run C API example"
  echo "  -i option to install package"
  exit 1
}

while getopts "b::csei" flag; do
  case "${flag}" in
    b)
      [ "${OPTARG}" == "Debug" -o "${OPTARG}" == "Release" ] || echo "Build type should be Debug or Release."
      BUILD_TYPE=${OPTARG}
    ;;
    c) BUILD_COVERAGE=-DPOWER_GRID_MODEL_COVERAGE=1;;
    s) BUILD_SANITIZER=-DPOWER_GRID_MODEL_SANITIZER=1;;
    e) C_API_EXAMPLE=1;;
    i) INSTALL=1;;
    *) usage ;;
  esac
done

if [ -z "${BUILD_TYPE}" ] ; then
  usage
fi

echo "BUILD_TYPE = ${BUILD_TYPE}"
echo "BUILD_COVERAGE = ${BUILD_COVERAGE}"
echo "BUILD_SANITIZER = ${BUILD_SANITIZER}"
echo "INSTALL = ${INSTALL}"

BUILD_DIR=cpp_build_script_${BUILD_TYPE}
echo "Build dir: ${BUILD_DIR}"

rm -rf ${BUILD_DIR}/
mkdir ${BUILD_DIR}
cd ${BUILD_DIR}
# generate
cmake .. -GNinja \
    -DCMAKE_BUILD_TYPE=${BUILD_TYPE} \
    ${BUILD_COVERAGE} \
    ${BUILD_SANITIZER}
# build
VERBOSE=1 cmake --build .
# test
ctest --test-dir . -E PGMExample
# example
if [[ "${C_API_EXAMPLE}" ]];  then
  ./bin/power_grid_model_c_example
fi

if [[ ${INSTALL} ]]; then
  echo
  cmake --build . --target install
fi

cd ..
# test coverage report for debug build and for linux
if [[ "${BUILD_TYPE}" = "Debug" ]] && [[ "${BUILD_COVERAGE}" ]];  then
  echo "Generating coverage report..."
  if [[ ${CXX} == "clang++"* ]]; then
    GCOV_TOOL="--gcov-tool llvm-gcov.sh"
  else
    GCOV_TOOL=
  fi

  PATH=${PATH}:${PWD} lcov -q -c \
    -d ${BUILD_DIR}/tests/cpp_unit_tests/CMakeFiles/power_grid_model_unit_tests.dir \
<<<<<<< HEAD
    -d ${BUILD_DIR}/tests/cpp_c_api_tests/CMakeFiles/power_grid_model_c_api_tests.dir \
    -d ${BUILD_DIR}/power_grid_model_c/CMakeFiles//power_grid_model_c.dir \
=======
    -d ${BUILD_DIR}/tests/c_api_tests/CMakeFiles/power_grid_model_c_api_tests.dir \
    -d ${BUILD_DIR}/power_grid_model_c/power_grid_model_c/CMakeFiles/power_grid_model_c.dir \
>>>>>>> 18924917
    -b . \
    --no-external \
    --output-file cpp_coverage.info \
    ${GCOV_TOOL}
  genhtml -q cpp_coverage.info --output-directory cpp_cov_html
  rm cpp_coverage.info
fi<|MERGE_RESOLUTION|>--- conflicted
+++ resolved
@@ -75,13 +75,8 @@
 
   PATH=${PATH}:${PWD} lcov -q -c \
     -d ${BUILD_DIR}/tests/cpp_unit_tests/CMakeFiles/power_grid_model_unit_tests.dir \
-<<<<<<< HEAD
-    -d ${BUILD_DIR}/tests/cpp_c_api_tests/CMakeFiles/power_grid_model_c_api_tests.dir \
-    -d ${BUILD_DIR}/power_grid_model_c/CMakeFiles//power_grid_model_c.dir \
-=======
     -d ${BUILD_DIR}/tests/c_api_tests/CMakeFiles/power_grid_model_c_api_tests.dir \
     -d ${BUILD_DIR}/power_grid_model_c/power_grid_model_c/CMakeFiles/power_grid_model_c.dir \
->>>>>>> 18924917
     -b . \
     --no-external \
     --output-file cpp_coverage.info \
