{
    "name": "input",
    "include_guard": "INPUT",
    "classes": [
        {
            "name": "BaseInput",
            "attributes": [
                {
                    "data_type": "ID",
                    "names": "id",
                    "description": "ID of the object"
                }
            ]
        },
        {
            "name": "NodeInput",
            "base": "BaseInput",
            "attributes": [
                {
                    "data_type": "double",
                    "names": "u_rated",
                    "description": "rated line-line voltage"
                }
            ]
        },
        {
            "name": "BranchInput",
            "base": "BaseInput",
            "attributes": [
                {
                    "data_type": "ID",
                    "names": [
                        "from_node",
                        "to_node"
                    ],
                    "description": "node IDs to which this branch is connected at both sides"
                },
                {
                    "data_type": "IntS",
                    "names": [
                        "from_status",
                        "to_status"
                    ],
<<<<<<< HEAD
                    "description": "Whether the branch is connected at each side"
=======
                    "description": "whether the branch is connected at each side"
>>>>>>> 40fa501e
                }
            ]
        },
        {
            "name": "Branch3Input",
            "base": "BaseInput",
            "attributes": [
                {
                    "data_type": "ID",
                    "names": [
                        "node_1",
                        "node_2",
                        "node_3"
                    ],
                    "description": "node IDs to which this branch3 is connected at three sides"
                },
                {
                    "data_type": "IntS",
                    "names": [
                        "status_1",
                        "status_2",
                        "status_3"
                    ],
<<<<<<< HEAD
                    "description": "Whether the branch is connected at each side"
=======
                    "description": "whether the branch is connected at each side"
>>>>>>> 40fa501e
                }
            ]
        },
        {
            "name": "SensorInput",
            "base": "BaseInput",
            "attributes": [
                {
                    "data_type": "ID",
                    "names": "measured_object",
                    "description": "ID of the measured object"
                }
            ]
        },
        {
            "name": "ApplianceInput",
            "base": "BaseInput",
            "attributes": [
                {
                    "data_type": "ID",
                    "names": "node",
                    "description": "node ID to which this appliance is connected"
                },
                {
                    "data_type": "IntS",
                    "names": "status",
<<<<<<< HEAD
                    "description": "Whether the appliance is connected"
=======
                    "description": "whether the appliance is connected"
>>>>>>> 40fa501e
                }
            ]
        },
        {
            "name": "LineInput",
            "base": "BranchInput",
            "attributes": [
                {
                    "data_type": "double",
                    "names": [
                        "r1",
                        "x1",
                        "c1",
                        "tan1"
                    ],
                    "description": "positive sequence parameters"
                },
                {
                    "data_type": "double",
                    "names": [
                        "r0",
                        "x0",
                        "c0",
                        "tan0"
                    ],
                    "description": "zero sequence parameters"
                },
                {
                    "data_type": "double",
                    "names": "i_n",
                    "description": "rated current"
                }
            ]
        },
        {
            "name": "LinkInput",
            "base": "BranchInput",
            "attributes": []
        },
        {
            "name": "TransformerInput",
            "base": "BranchInput",
            "attributes": [
                {
                    "data_type": "double",
                    "names": [
                        "u1",
                        "u2"
                    ],
                    "description": "rated voltage at both side"
                },
                {
                    "data_type": "double",
                    "names": "sn",
                    "description": "rated power"
                },
                {
                    "data_type": "double",
                    "names": ["uk", "pk", "i0", "p0"],
                    "description": "short circuit and open testing parameters"
                },
                {
                    "data_type": "WindingType",
                    "names": ["winding_from", "winding_to"],
                    "description": "winding type at each side"
                },
                {
                    "data_type": "IntS",
                    "names": "clock",
                    "description": "clock number"
                },
                {
                    "data_type": "BranchSide",
                    "names": "tap_side",
                    "description": "side of tap changer"
                },
                {
                    "data_type": "IntS",
                    "names": ["tap_pos", "tap_min", "tap_max", "tap_nom"],
                    "description": "tap changer parameters"
                },
                {
                    "data_type": "double",
                    "names": "tap_size",
                    "description": "size of each tap"
                },
                {
                    "data_type": "double",
                    "names": ["uk_min", "uk_max", "pk_min", "pk_max"],
                    "description": "tap dependent short circuit parameters"
                },
                {
                    "data_type": "double",
                    "names": ["r_grounding_from", "x_grounding_from", "r_grounding_to", "x_grounding_to"],
                    "description": "grounding information"
                }
            ]
        },
        {
            "name": "ThreeWindingTransformerInput",
            "base": "Branch3Input",
            "attributes": [
                {
                    "data_type": "double",
                    "names": [
                        "u1",
                        "u2",
                        "u3"
                    ],
                    "description": "rated voltage at three sides"
                },
                {
                    "data_type": "double",
                    "names": ["sn_1", "sn_2", "sn_3"],
                    "description": "rated power at each side"
                },
                {
                    "data_type": "double",
                    "names": ["uk_12", "uk_13", "uk_23", "pk_12", "pk_13", "pk_23", "i0", "p0"],
                    "description": "short circuit and open testing parameters"
                },
                {
                    "data_type": "WindingType",
                    "names": ["winding_1", "winding_2", "winding_3"],
                    "description": "winding type at each side"
                },
                {
                    "data_type": "IntS",
                    "names": ["clock_12", "clock_13"],
                    "description": "clock numbers"
                },
                {
                    "data_type": "Branch3Side",
                    "names": "tap_side",
                    "description": "side of tap changer"
                },
                {
                    "data_type": "IntS",
                    "names": ["tap_pos", "tap_min", "tap_max", "tap_nom"],
                    "description": "tap changer parameters"
                },
                {
                    "data_type": "double",
                    "names": "tap_size",
                    "description": "size of each tap"
                },
                {
                    "data_type": "double",
                    "names": ["uk_12_min", "uk_12_max", "uk_13_min", "uk_13_max", "uk_23_min", "uk_23_max", "pk_12_min", "pk_12_max", "pk_13_min", "pk_13_max", "pk_23_min", "pk_23_max"],
                    "description": "tap dependent short circuit parameters"
                },
                {
                    "data_type": "double",
                    "names": ["r_grounding_1", "x_grounding_1", "r_grounding_2", "x_grounding_2", "r_grounding_3", "x_grounding_3"],
                    "description": "grounding information"
                }
            ]
        },
        {
            "name": "GenericLoadGenInput",
            "base": "ApplianceInput",
            "attributes": [
                {
                    "data_type": "LoadGenType",
                    "names": "type",
                    "description": "type of the load_gen"
                }
            ]
        },
        {
            "name": "LoadGenInput",
            "base": "GenericLoadGenInput",
            "is_template": true,
            "attributes": [
                {
                    "data_type": "RealValue<sym>",
                    "names": [
                        "p_specified",
                        "q_specified"
                    ],
                    "description": "specified active/reactive power"
                }
            ]
        },
        {
            "name": "ShuntInput",
            "base": "ApplianceInput",
            "attributes": [
                {
                    "data_type": "double",
                    "names": [
                        "g1",
                        "b1"
                    ],
                    "description": "positive sequence admittance"
                },
                {
                    "data_type": "double",
                    "names": [
                        "g0",
                        "b0"
                    ],
                    "description": "zero sequence admittance"
                }
            ]
        },
        {
            "name": "SourceInput",
            "base": "ApplianceInput",
            "attributes": [
                {
                    "data_type": "double",
                    "names": [
                        "u_ref",
                        "u_ref_angle"
                    ],
                    "description": "reference voltage"
                },
                {
                    "data_type": "double",
                    "names": [
                        "sk",
                        "rx_ratio",
                        "z01_ratio"
                    ],
                    "description": "short circuitl capacity"
                }
            ]
        },
        {
            "name": "GenericVoltageSensorInput",
            "base": "SensorInput",
            "attributes": [
                {
                    "data_type": "double",
                    "names": "u_sigma",
                    "description": "sigma of error margin of voltage measurement"
                }
            ]
        },
        {
            "name": "VoltageSensorInput",
            "base": "GenericVoltageSensorInput",
            "is_template": true,
            "attributes": [
                {
                    "data_type": "RealValue<sym>",
                    "names": [
                        "u_measured",
                        "u_angle_measured"
                    ],
                    "description": "measured voltage magnitude and angle"
                }
            ]
        },
        {
            "name": "GenericPowerSensorInput",
            "base": "SensorInput",
            "attributes": [
                {
                    "data_type": "MeasuredTerminalType",
                    "names": "measured_terminal_type",
                    "description": "type of measured terminal"
                },
                {
                    "data_type": "double",
                    "names": "power_sigma",
                    "description": "sigma of error margin of power measurement"
                }
            ]
        },
        {
            "name": "PowerSensorInput",
            "base": "GenericPowerSensorInput",
            "is_template": true,
            "attributes": [
                {
                    "data_type": "RealValue<sym>",
                    "names": [
                        "p_measured",
                        "q_measured"
                    ],
                    "description": "measured active/reactive power"
                }
            ]
        },
        {
            "name": "FaultInput",
            "base": "BaseInput",
            "attributes": [
                {
                    "data_type": "IntS",
                    "names": "status",
                    "description": "whether the appliance is connected"
                },
                {
                    "data_type": "FaultType",
                    "names": "fault_type",
                    "description": "type of the fault"
                },
                {
                    "data_type": "FaultPhase",
                    "names": "fault_phase",
                    "description": "phase(s) of the fault"
                },
                {
                    "data_type": "ID",
                    "names": "fault_object",
                    "description": "ID of the faulty object"
                },
                {
                    "data_type": "IntS",
                    "names": "status",
                    "description": "Whether the fault is active (object is faulty)"
                },
                {
                    "data_type": "FaultType",
                    "names": "fault_type",
                    "description": "type of fault"
                },
                {
                    "data_type": "double",
                    "names": [
                        "r_f",
                        "x_f"
                    ],
                    "description": "short circuit impedance"
                }
            ]
        }
    ]
}<|MERGE_RESOLUTION|>--- conflicted
+++ resolved
@@ -41,11 +41,7 @@
                         "from_status",
                         "to_status"
                     ],
-<<<<<<< HEAD
-                    "description": "Whether the branch is connected at each side"
-=======
                     "description": "whether the branch is connected at each side"
->>>>>>> 40fa501e
                 }
             ]
         },
@@ -69,11 +65,7 @@
                         "status_2",
                         "status_3"
                     ],
-<<<<<<< HEAD
-                    "description": "Whether the branch is connected at each side"
-=======
                     "description": "whether the branch is connected at each side"
->>>>>>> 40fa501e
                 }
             ]
         },
@@ -100,11 +92,7 @@
                 {
                     "data_type": "IntS",
                     "names": "status",
-<<<<<<< HEAD
-                    "description": "Whether the appliance is connected"
-=======
                     "description": "whether the appliance is connected"
->>>>>>> 40fa501e
                 }
             ]
         },
